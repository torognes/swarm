--- conflicted
+++ resolved
@@ -651,11 +651,8 @@
   if (!sse2_present)
     fatal("This program requires a processor with SSE2 instructions.\n");
 
-<<<<<<< HEAD
   srandom(1);
 
-=======
->>>>>>> a43597b0
   args_init(argc, argv);
 
   open_files();
@@ -695,11 +692,6 @@
 
   score_matrix_init();
 
-<<<<<<< HEAD
-=======
-  search_begin();
-
->>>>>>> a43597b0
   switch (opt_differences)
     {
     case 0:
