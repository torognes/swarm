/*
    SWARM

    Copyright (C) 2012-2019 Torbjorn Rognes and Frederic Mahe

    This program is free software: you can redistribute it and/or modify
    it under the terms of the GNU Affero General Public License as
    published by the Free Software Foundation, either version 3 of the
    License, or (at your option) any later version.

    This program is distributed in the hope that it will be useful,
    but WITHOUT ANY WARRANTY; without even the implied warranty of
    MERCHANTABILITY or FITNESS FOR A PARTICULAR PURPOSE.  See the
    GNU Affero General Public License for more details.

    You should have received a copy of the GNU Affero General Public License
    along with this program.  If not, see <http://www.gnu.org/licenses/>.

    Contact: Torbjorn Rognes <torognes@ifi.uio.no>,
    Department of Informatics, University of Oslo,
    PO Box 1080 Blindern, NO-0316 Oslo, Norway
*/

/*
  This version of the swarm algorithm uses Frederic's idea for d=1 to
  enumerate all of the maximum 7L+4 possible variants of a sequence
  with only one difference, where L is the length of the sequence.
*/

#include "swarm.h"

/* Information about each amplicon */

static struct ampinfo_s
{
  unsigned int swarmid;
  unsigned int parent;
  unsigned int generation;
  unsigned int next;       /* amp id of next amplicon in swarm */
  unsigned int graft_cand; /* amp id of potential grafting parent (fastid.) */
  unsigned int link_start;
  unsigned int link_count;
} * ampinfo = nullptr;

/* Information about each swarm (OTU) */

static struct swarminfo_s
{
  uint64_t mass; /* the sum of abundances of amplicons in this swarm */
  uint64_t sumlen; /* sum of length of amplicons in swarm */
  unsigned int seed; /* amplicon id of the initial seed of this swarm */
  unsigned int last; /* amplicon id of the last seed in this swarm */
  unsigned int size; /* total number of amplicons in this swarm */
  unsigned int singletons; /* number of amplicons with abundance 1 */
  unsigned int maxgen; /* the generation of the amplicon farthest from seed */
  bool attached; /* this is a small swarm attached to a large (fastidious) */
  char dummy[3]; /* alignment padding only */
} * swarminfo = nullptr;

static struct graft_cand
{
  unsigned int parent;
  unsigned int child;
} * graft_array = nullptr;

/* Information about potential grafts */
static int64_t graft_candidates = 0;
static pthread_mutex_t graft_mutex;

#define NO_SWARM (UINT_MAX)

static unsigned int current_swarm_tail = 0;

static uint64_t swarminfo_alloc = 0;

/* overall statistics */
static unsigned int maxgen = 0;
static unsigned int largest = 0;
static uint64_t swarmcount_adjusted = 0;

/* per swarm statistics */
static unsigned int singletons = 0;
static uint64_t abundance_sum = 0; /* = mass */
static unsigned int swarmsize = 0;
static unsigned int swarm_maxgen = 0;
static uint64_t swarm_sumlen = 0;

static unsigned int * global_hits_data = nullptr;
static unsigned int global_hits_alloc = 0;
static unsigned int global_hits_count = 0;

static unsigned int longestamplicon = 0;

static unsigned int amplicons = 0;

static pthread_mutex_t heavy_mutex;
static uint64_t heavy_variants = 0;
static uint64_t heavy_progress = 0;
static uint64_t heavy_amplicon_count = 0;
static unsigned int heavy_amplicon = 0;

static pthread_mutex_t light_mutex;
static uint64_t light_variants = 0;
static uint64_t light_progress = 0;
static uint64_t light_amplicon_count = 0;
static unsigned int light_amplicon = 0;

static uint64_t network_alloc = 1024 * 1024;
static unsigned int * network = nullptr;
static unsigned int network_count = 0;
static pthread_mutex_t network_mutex;
static unsigned int network_amp = 0;

static struct bloom_s * bloom_a = nullptr; // Bloom filter for amplicons

static struct bloomflex_s * bloom_f = nullptr; // Huge Bloom filter for fastidious

void attach(unsigned int seed, unsigned int amp);
void add_graft_candidate(unsigned int seed, unsigned int amp);
int compare_grafts(const void * a, const void * b);
unsigned int attach_candidates(unsigned int amplicon_count);
bool hash_check_attach(char * seq,
                       unsigned int seqlen,
                       struct var_s * var,
                       unsigned int seed);
void check_heavy_var(struct bloomflex_s * bloom,
                     char * varseq,
                     unsigned int seed,
                     uint64_t * m,
                     uint64_t * v,
                     struct var_s * variant_list,
                     struct var_s * variant_list2);
void check_heavy_thread(int64_t t);
uint64_t mark_light_var(struct bloomflex_s * bloom,
                        unsigned int seed,
                        struct var_s * variant_list);
void mark_light_thread(int64_t t);
void check_variants(unsigned int seed,
                    var_s * variant_list,
                    unsigned int * hits_data,
                    unsigned int * hits_count);
void network_thread(int64_t t);
void process_seed(unsigned int seed);
int compare_amp(const void * a, const void * b);
int compare_mass(const void * a, const void * b);


inline bool check_amp_identical(unsigned int amp1,
                                unsigned int amp2)
{
  unsigned int amp1_seqlen = db_getsequencelen(amp1);
  unsigned int amp2_seqlen = db_getsequencelen(amp2);

  if (amp1_seqlen == amp2_seqlen)
    {
      char * amp1_sequence = db_getsequence(amp1);
      char * amp2_sequence = db_getsequence(amp2);

      return memcmp(amp1_sequence,
                    amp2_sequence,
                    nt_bytelength(amp1_seqlen)) == 0;
    }
  else
    return false;
}

inline void hash_insert(unsigned int amp)
{
  /* find the first empty bucket */
  uint64_t hash = db_gethash(amp);
  uint64_t j = hash_getindex(hash);
  bool duplicate = false;
  while (hash_is_occupied(j))
    {
      if (hash_compare_value(j, hash) &&
          check_amp_identical(amp, hash_get_data(j)))
        duplicate = true;
      j = hash_getnextindex(j);
    }

  if (duplicate)
    duplicates_found++;

  hash_set_occupied(j);
  hash_set_value(j, hash);
  hash_set_data(j, amp);

  bloom_set(bloom_a, hash);
}


/******************** FASTIDIOUS START ********************/


void attach(unsigned int seed, unsigned int amp)
{
  /* graft light swarm (amp) on heavy swarm (seed) */

  swarminfo_s * hp = swarminfo + ampinfo[seed].swarmid;
  swarminfo_s * lp = swarminfo + ampinfo[amp].swarmid;

  // attach the seed of the light swarm to the tail of the heavy swarm
  ampinfo[hp->last].next = lp->seed;
  hp->last = lp->last;

  // Update swarm info
  hp->size += lp->size;
  hp->singletons += lp->singletons;
  hp->mass += lp->mass;
  hp->sumlen += lp->sumlen;
  /* maxgen is untouched */

  /* flag attachment to avoid doing it again */
  lp->attached = true;

  // Update overall stats
  if (hp->size > largest)
    largest = hp->size;

  swarmcount_adjusted--;
}

void add_graft_candidate(unsigned int seed, unsigned int amp)
{
  pthread_mutex_lock(&graft_mutex);
  graft_candidates++;
  if ((ampinfo[amp].graft_cand == NO_SWARM)||(ampinfo[amp].graft_cand > seed))
    ampinfo[amp].graft_cand = seed;
  pthread_mutex_unlock(&graft_mutex);
}

int compare_grafts(const void * a, const void * b)
{
  const struct graft_cand * x = static_cast<const struct graft_cand *>(a);
  const struct graft_cand * y = static_cast<const struct graft_cand *>(b);
  if (x->parent < y->parent)
    return -1;
  else if (x->parent > y->parent)
    return +1;
  else
    if (x->child < y->child)
      return -1;
    else if (x->child > y->child)
      return +1;
    else
      return 0;
}

unsigned int attach_candidates(unsigned int amplicon_count)
{
  /* count pairs */
  unsigned int pair_count = 0;
  for(unsigned int i=0; i < amplicon_count; i++)
    if (ampinfo[i].graft_cand != NO_SWARM)
      pair_count++;

  unsigned int grafts = 0;
  progress_init("Grafting light swarms on heavy swarms", pair_count);

  /* allocate memory */
  graft_array = static_cast<struct graft_cand *>
    (xmalloc(pair_count * sizeof(struct graft_cand)));

  /* fill in */
  unsigned int j = 0;
  for(unsigned int i=0; i < amplicon_count; i++)
    if (ampinfo[i].graft_cand != NO_SWARM)
      {
        graft_array[j].parent = ampinfo[i].graft_cand;
        graft_array[j].child = i;
        j++;
      }

  /* sort */
  qsort(graft_array, pair_count, sizeof(struct graft_cand), compare_grafts);

  /* attach in order */
  for(unsigned int i=0; i < pair_count; i++)
    {
      unsigned int parent = graft_array[i].parent;
      unsigned int child  = graft_array[i].child;

      if (swarminfo[ampinfo[child].swarmid].attached)
        {
          /* this light swarm is already attached */
          ampinfo[child].graft_cand = NO_SWARM;
        }
      else
        {
          /* attach child to parent */
          attach(parent, child);
          grafts++;
        }
      progress_update(i+1);
    }
  progress_done();
  xfree(graft_array);
  return grafts;
}

bool hash_check_attach(char * seq,
                       unsigned int seqlen,
                       struct var_s * var,
                       unsigned int seed)
{
  /* seed is the original large swarm seed */

  /* compute hash and corresponding hash table index */
  uint64_t hash = var->hash;
  uint64_t j = hash_getindex(hash);

  /* find matching buckets */

  while (hash_is_occupied(j))
    {
      if (hash_compare_value(j, hash))
        {
          /* check that mass is below threshold */
          unsigned int amp = hash_get_data(j);

          /* make absolutely sure sequences are identical */
          char * ampseq = db_getsequence(amp);
          unsigned int ampseqlen = db_getsequencelen(amp);
          if (check_variant(seq, seqlen, var, ampseq, ampseqlen))
            {
              add_graft_candidate(seed, amp);
              return true;
            }
        }
      j = hash_getnextindex(j);
    }
  return false;
}

<<<<<<< HEAD
#if 0

/* never used */

long expected_variant_count(char * seq, int len)
=======
inline uint64_t check_heavy_var_2(char * seq,
                                  unsigned int seqlen,
                                  unsigned int seed,
                                  struct var_s * variant_list)
>>>>>>> 9aa56c53
{
  /* Check second generation microvariants of the heavy swarm amplicons
     and see if any of them are identical to a light swarm amplicon. */

  uint64_t matches = 0;
  unsigned int variant_count = 0;

<<<<<<< HEAD
#endif
=======
  uint64_t hash = zobrist_hash(reinterpret_cast<unsigned char *>(seq), seqlen);
  generate_variants(seq, seqlen, hash,
                    variant_list, & variant_count, false);

  for(unsigned int i=0; i < variant_count; i++)
    if (bloom_get(bloom_a, variant_list[i].hash) &&
        hash_check_attach(seq, seqlen, variant_list + i, seed))
      matches++;

  return matches;
}
>>>>>>> 9aa56c53

void check_heavy_var(struct bloomflex_s * bloom,
                     char * varseq,
                     unsigned int seed,
                     uint64_t * m,
                     uint64_t * v,
                     struct var_s * variant_list,
                     struct var_s * variant_list2)
{
  /*
    bloom is a bloom filter in which to check the variants
    varseq is a buffer large enough to hold all sequences + 1 insertion
    seed is the original seed
    m is where to store number of matches
    v is where to store number of variants
    variant_list and variant_list2 are lists to hold the 1st and 2nd
    generation of microvariants
  */

  /*
    Generate microvariants of the heavy swarm amplicons, forming
    "virtual" amplicons. Check with the bloom filter if any
    of these are identical to the microvariants of the
    light swarm amplicons. If there is a match we have a potential
    link. To find which light amplicon it could link to, we have
    to generate the second generation microvariants and check
    these against the light swarm amplicons.
  */

  unsigned int variant_count = 0;
  uint64_t matches = 0;

  char * sequence = db_getsequence(seed);
  unsigned int seqlen = db_getsequencelen(seed);
  uint64_t hash = db_gethash(seed);
  generate_variants(sequence, seqlen, hash,
                    variant_list, & variant_count, false);

  for(unsigned int i = 0; i < variant_count; i++)
    {
      struct var_s * var = variant_list + i;
      if (bloomflex_get(bloom, var->hash))
        {
          unsigned int varlen = 0;
          generate_variant_sequence(sequence, seqlen,
                                    var, varseq, & varlen);
          matches += check_heavy_var_2(varseq,
                                       varlen,
                                       seed,
                                       variant_list2);
        }
    }

  *m = matches;
  *v = variant_count;
}

void check_heavy_thread(int64_t t)
{
  (void) t;

  struct var_s * variant_list = static_cast<struct var_s *>
    (xmalloc(sizeof(struct var_s) * (7 * longestamplicon + 4)));
  struct var_s * variant_list2 = static_cast<struct var_s *>
    (xmalloc(sizeof(struct var_s) * (7 * (longestamplicon+1) + 4)));

  size_t size = 8 * ((db_getlongestsequence() + 2 + 31) / 32);
  char * buffer1 = static_cast<char *>(xmalloc(size));
  pthread_mutex_lock(&heavy_mutex);
  while ((heavy_amplicon < amplicons) &&
         (heavy_progress < heavy_amplicon_count))
    {
      unsigned int a = heavy_amplicon++;
      if (swarminfo[ampinfo[a].swarmid].mass >=
          static_cast<uint64_t>(opt_boundary))
        {
          progress_update(++heavy_progress);
          pthread_mutex_unlock(&heavy_mutex);
          uint64_t m, v;
          check_heavy_var(bloom_f, buffer1, a, &m, &v,
                          variant_list, variant_list2);
          pthread_mutex_lock(&heavy_mutex);
          heavy_variants += v;
        }
    }
  pthread_mutex_unlock(&heavy_mutex);
  xfree(buffer1);

  xfree(variant_list2);
  xfree(variant_list);
}

uint64_t mark_light_var(struct bloomflex_s * bloom,
                        unsigned int seed,
                        struct var_s * variant_list)
{
  /*
    add all microvariants of seed to Bloom filter

    bloom is a BloomFilter in which to enter the variants
    seed is the original seed
  */

  hash_insert(seed);

  unsigned int variant_count = 0;

  char * sequence = db_getsequence(seed);
  unsigned int seqlen = db_getsequencelen(seed);
  uint64_t hash = db_gethash(seed);
  generate_variants(sequence, seqlen, hash,
                    variant_list, & variant_count, false);

  for(unsigned int i = 0; i < variant_count; i++)
    bloomflex_set(bloom, variant_list[i].hash);

  return variant_count;
}

void mark_light_thread(int64_t t)
{
  (void) t;

  struct var_s * variant_list = static_cast<struct var_s *>
    (xmalloc(sizeof(struct var_s) * (7 * longestamplicon + 4)));

  pthread_mutex_lock(&light_mutex);
  while (light_progress < light_amplicon_count)
    {
      unsigned int a = light_amplicon--;
      if (swarminfo[ampinfo[a].swarmid].mass <
          static_cast<uint64_t>(opt_boundary))
        {
          progress_update(++light_progress);
          pthread_mutex_unlock(&light_mutex);
          uint64_t v = mark_light_var(bloom_f, a, variant_list);
          pthread_mutex_lock(&light_mutex);
          light_variants += v;
        }
    }
  pthread_mutex_unlock(&light_mutex);

  xfree(variant_list);
}


/******************** FASTIDIOUS END ********************/


inline void find_variant_matches(unsigned int seed,
                                 var_s * var,
                                 unsigned int * hits_data,
                                 unsigned int * hits_count)
{
  if (! bloom_get(bloom_a, var->hash))
    return;

  /* compute hash and corresponding hash table index */

  uint64_t j = hash_getindex(var->hash);

  /* find matching buckets */

  while (hash_is_occupied(j))
    {
      if (hash_compare_value(j, var->hash))
        {
          unsigned int amp = hash_get_data(j);

          /* avoid self */
          if (seed != amp)
            if (opt_no_otu_breaking ||
                (db_getabundance(seed) >= db_getabundance(amp)))
              {
                char * seed_sequence = db_getsequence(seed);
                unsigned int seed_seqlen = db_getsequencelen(seed);

                char * amp_sequence = db_getsequence(amp);
                unsigned int amp_seqlen = db_getsequencelen(amp);

                if (check_variant(seed_sequence, seed_seqlen,
                                  var,
                                  amp_sequence, amp_seqlen))
                  {
                    hits_data[(*hits_count)++] = amp;
                    break;
                  }
              }
        }
      j = hash_getnextindex(j);
    }
}

<<<<<<< HEAD
void fastidious_check_large_var(BloomFilter * bloom,
                                char * varseq,
                                char * buffer2,
                                int seed,
                                long * matches_p,
                                long * variants_p)
{
  /*
    bloom is a BloomFilter in which to enter the variants
    buffer1 is a buffer large enough to hold all sequences + 1 insertion
    buffer2 is a buffer large enough to hold all sequences + 2 insertions
    seed is the original seed
    matches_p is where to store number of matches
    variants_p is where to store number of variants
  */
=======
void check_variants(unsigned int seed,
                    var_s * variant_list,
                    unsigned int * hits_data,
                    unsigned int * hits_count)
{
  unsigned int variant_count = 0;
  * hits_count = 0;
>>>>>>> 9aa56c53

  char * sequence = db_getsequence(seed);
  unsigned int seqlen = db_getsequencelen(seed);
  uint64_t hash = db_gethash(seed);
  generate_variants(sequence, seqlen, hash,
                    variant_list, & variant_count, true);

  for(unsigned int i = 0; i < variant_count; i++)
    find_variant_matches(seed, variant_list + i, hits_data, hits_count);
}

void network_thread(int64_t t)
{
  (void) t;

  unsigned int hits_count = 0;
  unsigned int * hits_data = static_cast<unsigned int *>
    (xmalloc((7 * longestamplicon + 5) * sizeof(unsigned int)));

  struct var_s * variant_list = static_cast<struct var_s *>
    (xmalloc((7 * longestamplicon + 5) * sizeof(struct var_s)));

  pthread_mutex_lock(&network_mutex);
  while (network_amp < amplicons)
    {
      unsigned int amp = network_amp++;
      progress_update(amp);

      pthread_mutex_unlock(&network_mutex);

      hits_count = 0;
      check_variants(amp, variant_list, hits_data, & hits_count);
      pthread_mutex_lock(&network_mutex);

      ampinfo[amp].link_start = network_count;
      ampinfo[amp].link_count = hits_count;

      if (network_count + hits_count > network_alloc)
        {
          while (network_count + hits_count > network_alloc)
            network_alloc += 1024 * 1024;
          network = static_cast<unsigned int*>
            (xrealloc(network, network_alloc * sizeof(unsigned int)));
        }

      for(unsigned int i=0; i < hits_count; i++)
        network[network_count++] = hits_data[i];
    }
  pthread_mutex_unlock(&network_mutex);

  xfree(variant_list);
  xfree(hits_data);
}

void process_seed(unsigned int seed)
{
  /* update swarm stats */
  struct ampinfo_s * bp = ampinfo + seed;

  swarmsize++;
  if (bp->generation > swarm_maxgen)
    swarm_maxgen = bp->generation;
  uint64_t abundance = db_getabundance(seed);
  abundance_sum += abundance;
  if (abundance == 1)
    singletons++;
  swarm_sumlen += db_getsequencelen(seed);

  unsigned int s = ampinfo[seed].link_start;
  unsigned int c = ampinfo[seed].link_count;

  if (global_hits_count + c > global_hits_alloc)
    {
      while (global_hits_count + c > global_hits_alloc)
        global_hits_alloc += 4096;
      global_hits_data = static_cast<unsigned int *>
        (xrealloc(global_hits_data, global_hits_alloc * sizeof(unsigned int)));
    }

  for(unsigned int i = 0; i < c; i++)
    {
      unsigned int amp = network[s + i];

      if (ampinfo[amp].swarmid == NO_SWARM)
        {
          global_hits_data[global_hits_count++] = amp;

          /* update info */
          ampinfo[amp].swarmid = ampinfo[seed].swarmid;
          ampinfo[amp].generation = ampinfo[seed].generation + 1;
          ampinfo[amp].parent = seed;
        }
    }
<<<<<<< HEAD
  *matches_p = matches;
  *variants_p = variants;

#if 0
  long e = expected_variant_count((char*)seq, seqlen);
  if (variants != e)
    fprintf(logfile, "Incorrect number of variants: %ld Expected: %ld\n", variants, e);
#endif
=======
>>>>>>> 9aa56c53
}

int compare_amp(const void * a, const void * b)
{
  /*
    Swarm checks that all amplicon sequences are unique (strictly
    dereplicated input data), so distinct amplicons with the same
    sequence are not expected at this stage.
  */

  const unsigned int * x = static_cast<const unsigned int*>(a);
  const unsigned int * y = static_cast<const unsigned int*>(b);
  if (*x < *y)
    return -1;
  else if (*x > *y)
    return +1;
  else
    return 0;
}

int compare_mass(const void * a, const void * b)
{
  const swarminfo_s * x = swarminfo + *(static_cast<const unsigned int *>(a));
  const swarminfo_s * y = swarminfo + *(static_cast<const unsigned int *>(b));

  uint64_t m = x->mass;
  uint64_t n = y->mass;

  if (m > n)
    return -1;
  else if (m < n)
    return +1;
  else
    return strcmp(db_getheader(x->seed), db_getheader(y->seed));
}

inline void add_amp_to_swarm(unsigned int amp)
{
  /* add to swarm */
  ampinfo[current_swarm_tail].next = amp;
  current_swarm_tail = amp;
}

void algo_d1_run()
{
  longestamplicon = db_getlongestsequence();
  amplicons = db_getsequencecount();

  ampinfo = static_cast<struct ampinfo_s *>
    (xmalloc(amplicons * sizeof(struct ampinfo_s)));

  global_hits_alloc = longestamplicon * 7 + 4 + 1;
  global_hits_data = static_cast<unsigned int *>
    (xmalloc(global_hits_alloc * sizeof(unsigned int)));

  /* compute hash for all amplicons and store them in a hash table */

  hash_alloc(amplicons);
  bloom_a = bloom_init(hash_get_tablesize());

  duplicates_found = 0;

  progress_init("Hashing sequences:", amplicons);
  for(unsigned int i=0; i<amplicons; i++)
    {
      struct ampinfo_s * bp = ampinfo + i;
      bp->generation = 0;
      bp->swarmid = NO_SWARM;
      bp->next = NO_SWARM;
      bp->graft_cand = NO_SWARM;
      hash_insert(i);
      progress_update(i);
      if (duplicates_found)
        break;
    }

  if (duplicates_found)
    {
      fprintf(logfile,
              "\n\n"
              "Error: some fasta entries have identical sequences.\n"
              "Swarm expects dereplicated fasta files.\n"
              "Such files can be produced with swarm or vsearch:\n"
              " swarm -d 0 -w derep.fasta -o /dev/null input.fasta\n"
              "or\n"
              " vsearch --derep_fulllength input.fasta --sizein --sizeout --output derep.fasta\n");
      exit(1);
    }

  progress_done();

  unsigned char * dir = nullptr;
  uint64_t * hearray = nullptr;

  if (uclustfile)
    {
      dir = static_cast<unsigned char *>
        (xmalloc(longestamplicon*longestamplicon));
      hearray = static_cast<uint64_t *>
        (xmalloc(2 * longestamplicon * sizeof(uint64_t)));
    }

  /* for all amplicons, generate list of matching amplicons */

  network = static_cast<unsigned int*>
    (xmalloc(network_alloc * sizeof(unsigned int)));
  network_count = 0;

  pthread_mutex_init(&network_mutex, nullptr);
  network_amp = 0;
  progress_init("Building network: ", amplicons);
  ThreadRunner * network_tr = new ThreadRunner(static_cast<int>(opt_threads),
                                               network_thread);
  network_tr->run();
  delete network_tr;
  pthread_mutex_destroy(&network_mutex);

  progress_done();

  /* for each non-swarmed amplicon look for subseeds ... */
<<<<<<< HEAD
  long swarmcount = 0;
=======

  unsigned int swarmcount = 0;
>>>>>>> 9aa56c53
  progress_init("Clustering:       ", amplicons);

  for(unsigned int seed = 0; seed < amplicons; seed++)
    {
      struct ampinfo_s * ap = ampinfo + seed;

      if (ap->swarmid == NO_SWARM)
        {
          /* start a new swarm with a new initial seed */

          ap->swarmid = swarmcount;
          ap->generation = 0;
          ap->parent = NO_SWARM;
          ap->next = NO_SWARM;

          /* link up this initial seed in the list of swarms */
          current_swarm_tail = seed;

          /* initialize swarm stats */
          swarmsize = 0;
          swarm_maxgen = 0;
          abundance_sum = 0;
          singletons = 0;
          swarm_sumlen = 0;

          /* init list */
          global_hits_count = 0;

          /* find the first generation matches */
          process_seed(seed);

          /* sort hits */
          qsort(global_hits_data, global_hits_count,
                sizeof(unsigned int), compare_amp);

          /* add subseeds on list to current swarm */
          for(unsigned int i = 0; i < global_hits_count; i++)
            add_amp_to_swarm(global_hits_data[i]);

          /* find later generation matches */
          unsigned int subseed = ap->next;
          while(subseed != NO_SWARM)
            {
              /* process all subseeds of this generation */
              global_hits_count = 0;

              while(subseed != NO_SWARM)
                {
                  process_seed(subseed);
                  subseed = ampinfo[subseed].next;
                }

              /* sort all of this generation */
              qsort(global_hits_data, global_hits_count,
                    sizeof(unsigned int), compare_amp);

              /* add them to the swarm */
              for(unsigned int i = 0; i < global_hits_count; i++)
                add_amp_to_swarm(global_hits_data[i]);

              /* start with most abundant amplicon of next generation */
              if (global_hits_count)
                subseed = global_hits_data[0];
              else
                subseed = NO_SWARM;
            }

          if (swarmcount >= swarminfo_alloc)
            {
              /* allocate memory for more swarms... */
              swarminfo_alloc += 1024;
              swarminfo = static_cast<struct swarminfo_s *>
                (xrealloc(swarminfo, swarminfo_alloc * sizeof(swarminfo_s)));
            }

          struct swarminfo_s * sp = swarminfo + swarmcount;

          sp->seed = seed;
          sp->size = swarmsize;
          sp->mass = abundance_sum;
          sp->sumlen = swarm_sumlen;
          sp->singletons = singletons;
          sp->maxgen = swarm_maxgen;
          sp->last = current_swarm_tail;
          sp->attached = false;

          /* update overall stats */
          if (swarmsize > largest)
            largest = swarmsize;
          if (swarm_maxgen > maxgen)
            maxgen = swarm_maxgen;

          swarmcount++;
        }
      progress_update(seed+1);
    }
  progress_done();

<<<<<<< HEAD
=======
  xfree(global_hits_data);

  xfree(network);
  network = nullptr;

>>>>>>> 9aa56c53
  swarmcount_adjusted = swarmcount;

  /* fastidious */

  if (opt_fastidious)
    {
      fprintf(logfile, "\n");
      fprintf(logfile, "Results before fastidious processing:\n");
      fprintf(logfile, "Number of swarms:  %u\n", swarmcount);
      fprintf(logfile, "Largest swarm:     %u\n", largest);
      fprintf(logfile, "\n");

      uint64_t small_otus = 0;
      uint64_t amplicons_in_small_otus = 0;
      uint64_t nucleotides_in_small_otus = 0;

      progress_init("Counting amplicons in heavy and light swarms",
                    swarmcount);

      for(uint64_t i = 0; i < swarmcount; i++)
        {
          struct swarminfo_s * sp = swarminfo + i;
          if (sp->mass < static_cast<uint64_t>(opt_boundary))
            {
              amplicons_in_small_otus += sp->size;
              nucleotides_in_small_otus += sp->sumlen;
              small_otus++;
            }
          progress_update(i+1);
        }
      progress_done();

      uint64_t amplicons_in_large_otus = amplicons - amplicons_in_small_otus;
      uint64_t large_otus = swarmcount - small_otus;

      fprintf(logfile, "Heavy swarms: %" PRIu64 ", with %" PRIu64 " amplicons\n",
              large_otus, amplicons_in_large_otus);
      fprintf(logfile, "Light swarms: %" PRIu64 ", with %" PRIu64 " amplicons\n",
              small_otus, amplicons_in_small_otus);
      fprintf(logfile, "Total length of amplicons in light swarms: %" PRIu64 "\n",
              nucleotides_in_small_otus);

      if ((small_otus == 0) || (large_otus == 0))
        {
          fprintf(logfile, "Only light or heavy swarms found - "
                  "no need for further analysis.\n");
        }
      else
        {
          /* m: total size of Bloom filter in bits */
          /* k: number of hash functions */
          /* n: number of entries in the bloom filter */
          /* here: k=11 and m/n=18, that is 16 bits/entry */

          uint64_t bits = static_cast<uint64_t>(opt_bloom_bits); /* 16 */

          // int64_t k = int(bits * 0.693);    /* 11 */
          unsigned int k = static_cast<unsigned int>(4 * bits / 10); /* 6 */
          if (k < 1)
            k = 1;

          uint64_t m = bits * 7 * nucleotides_in_small_otus;

          uint64_t memtotal = arch_get_memtotal();
          uint64_t memused = arch_get_memused();

          if (opt_ceiling)
            {
              uint64_t memrest
                = 1024 * 1024 * static_cast<uint64_t>(opt_ceiling) - memused;
              uint64_t new_bits = 8 * memrest / (7 * nucleotides_in_small_otus);
              if (new_bits < bits)
                {
                  if (new_bits < 2)
                    fatal("Insufficient memory remaining for Bloom filter");
                  fprintf(logfile, "Reducing memory used for Bloom filter due to --ceiling option.\n");
                  bits = new_bits;
                  // k = int(bits * 0.693);
                  k = static_cast<unsigned int>(4 * bits / 10);
                  if (k < 1)
                    k = 1;

                  m = bits * 7 * nucleotides_in_small_otus;
                }
            }

          if (m < 64)
            m = 64;

          if (memused + m/8 > memtotal)
            {
              fprintf(logfile, "WARNING: Memory usage will probably exceed total amount of memory available.\n");
              fprintf(logfile, "Try to reduce memory footprint using the --bloom-bits or --ceiling options.\n");
            }

          fprintf(logfile,
                  "Bloom filter: bits=%" PRIu64 ", m=%" PRIu64 ", k=%u, size=%.1fMB\n",
                  bits, m, k, static_cast<double>(m) / (8*1024*1024));


          bloom_f = bloomflex_init(m/8, k);


          /* Empty the old hash and bloom filter
             before we reinsert only the light swarm amplicons */

          hash_zap();
          bloom_zap(bloom_a);

          progress_init("Adding light swarm amplicons to Bloom filter",
                        amplicons_in_small_otus);

          /* process amplicons in order from least to most abundant */
          /* but stop when all amplicons in small otus are processed */

          light_variants = 0;

          pthread_mutex_init(&light_mutex, nullptr);
          light_progress = 0;
          light_amplicon_count = amplicons_in_small_otus;
          light_amplicon = amplicons - 1;
          ThreadRunner * tr = new ThreadRunner(static_cast<int>(opt_threads),
                                               mark_light_thread);
          tr->run();
          delete tr;
          pthread_mutex_destroy(&light_mutex);

          progress_done();

          fprintf(logfile,
                  "Generated %" PRIu64 " variants from light swarms\n",
                  light_variants);

          progress_init("Checking heavy swarm amplicons against Bloom filter",
                        amplicons_in_large_otus);

          /* process amplicons in order from most to least abundant */
          /* but stop when all amplicons in large otus are processed */

          pthread_mutex_init(&graft_mutex, nullptr);

          heavy_variants = 0;

          pthread_mutex_init(&heavy_mutex, nullptr);
          heavy_progress = 0;
          heavy_amplicon_count = amplicons_in_large_otus;
          heavy_amplicon = 0;
          ThreadRunner * heavy_tr
            = new ThreadRunner(static_cast<int> (opt_threads),
                               check_heavy_thread);
          heavy_tr->run();
          delete heavy_tr;
          pthread_mutex_destroy(&heavy_mutex);

          progress_done();

          bloomflex_exit(bloom_f);

          pthread_mutex_destroy(&graft_mutex);

          fprintf(logfile, "Heavy variants: %" PRIu64 "\n", heavy_variants);
          fprintf(logfile, "Got %" PRId64 " graft candidates\n", graft_candidates);
          unsigned int grafts = attach_candidates(amplicons);
          fprintf(logfile, "Made %u grafts\n", grafts);
          fprintf(logfile, "\n");
        }
    }


  /* dump swarms */

  progress_init("Writing swarms:   ", swarmcount);

  if (opt_mothur)
    fprintf(outfile, "swarm_%" PRId64 "\t%" PRIu64, opt_differences, swarmcount_adjusted);

  for(unsigned int i = 0; i < swarmcount; i++)
    {
      if (!swarminfo[i].attached)
        {
          unsigned int seed = swarminfo[i].seed;
          for (unsigned int a = seed;
               a != NO_SWARM;
               a = ampinfo[a].next)
            {
              if (opt_mothur)
                {
                  if (a == seed)
                    fputc('\t', outfile);
                  else
                    fputc(',', outfile);
                }
              else
                {
                  if (a != seed)
                    fputc(SEPCHAR, outfile);
                }
              fprint_id(outfile, a);
            }
          if (!opt_mothur)
            fputc('\n', outfile);
        }
      progress_update(i+1);
    }

  if (opt_mothur)
    fputc('\n', outfile);

  progress_done();


  /* dump seeds in fasta format with sum of abundances */

  if (opt_seeds)
    {
      progress_init("Writing seeds:    ", swarmcount);

      unsigned int * sorter = static_cast<unsigned int *>
        (xmalloc(swarmcount * sizeof(unsigned int)));
      for(unsigned int i = 0; i < swarmcount; i++)
        sorter[i] = i;
      qsort(sorter, swarmcount, sizeof(unsigned int), compare_mass);

      for(unsigned int j=0; j < swarmcount; j++)
        {
          unsigned int i = sorter[j];
          if (!swarminfo[i].attached)
            {
              unsigned int seed = swarminfo[i].seed;
              fprintf(fp_seeds, ">");
              fprint_id_with_new_abundance(fp_seeds, seed, swarminfo[i].mass);
              fprintf(fp_seeds, "\n");
              db_fprintseq(fp_seeds, seed, 0);
            }
          progress_update(i+1);
        }

      xfree(sorter);

      progress_done();
    }


  /* output internal structure */

  if (opt_internal_structure)
    {
      unsigned int cluster_no = 0;

      progress_init("Writing structure:", swarmcount);

      for(unsigned int swarmid = 0; swarmid < swarmcount; swarmid++)
        {
          if (!swarminfo[swarmid].attached)
            {
              unsigned int seed = swarminfo[swarmid].seed;

              struct ampinfo_s * bp = ampinfo + seed;

              for (unsigned int a = bp->next;
                   a != NO_SWARM;
                   a = ampinfo[a].next)
                {
                  uint64_t graft_parent = ampinfo[a].graft_cand;
                  if (graft_parent != NO_SWARM)
                    {
                      fprint_id_noabundance(internal_structure_file,
                                            graft_parent);
                      fprintf(internal_structure_file, "\t");
                      fprint_id_noabundance(internal_structure_file, a);
                      fprintf(internal_structure_file,
<<<<<<< HEAD
                              "\t%d\t%u\t%d\n",
=======
                              "\t%d\t%u\t%u\n",
>>>>>>> 9aa56c53
                              2,
                              cluster_no + 1,
                              ampinfo[graft_parent].generation + 1);
                    }

                  uint64_t parent = ampinfo[a].parent;
                  if (parent != NO_SWARM)
                    {
                      unsigned int diff = 1;
                      if (duplicates_found)
                        {
                          uint64_t parentseqlen = db_getsequencelen(parent);
                          uint64_t ampseqlen = db_getsequencelen(a);
                          if (parentseqlen == ampseqlen)
                            {
                              unsigned char * parentseq = reinterpret_cast
                                <unsigned char *>(db_getsequence(parent));
                              unsigned char * ampseq = reinterpret_cast
                                <unsigned char *>(db_getsequence(a));
                              if (memcmp(parentseq, ampseq, parentseqlen) == 0)
                                diff = 0;
                            }
                        }
                      fprint_id_noabundance(internal_structure_file, parent);
                      fprintf(internal_structure_file, "\t");
                      fprint_id_noabundance(internal_structure_file, a);
                      fprintf(internal_structure_file,
<<<<<<< HEAD
                              "\t%d\t%u\t%d\n",
=======
                              "\t%u\t%u\t%u\n",
>>>>>>> 9aa56c53
                              diff,
                              cluster_no + 1,
                              ampinfo[a].generation);
                    }
                }

              cluster_no++;
            }
          progress_update(swarmid);
        }
      progress_done();
    }


  /* output swarm in uclust format */

  if (uclustfile)
    {
      unsigned int cluster_no = 0;

      progress_init("Writing UCLUST:   ", swarmcount);

      for(unsigned int swarmid = 0; swarmid < swarmcount; swarmid++)
        {
          if (!swarminfo[swarmid].attached)
            {
              unsigned int seed = swarminfo[swarmid].seed;

              struct ampinfo_s * bp = ampinfo + seed;

              fprintf(uclustfile, "C\t%u\t%u\t*\t*\t*\t*\t*\t",
                      cluster_no,
                      swarminfo[swarmid].size);
              fprint_id(uclustfile, seed);
              fprintf(uclustfile, "\t*\n");

              fprintf(uclustfile, "S\t%u\t%u\t*\t*\t*\t*\t*\t",
                      cluster_no,
                      db_getsequencelen(seed));
              fprint_id(uclustfile, seed);
              fprintf(uclustfile, "\t*\n");

              for (unsigned int a = bp->next;
                   a != NO_SWARM;
                   a = ampinfo[a].next)
                {
                  char * dseq = db_getsequence(a);
                  int64_t dlen = db_getsequencelen(a);
                  char * qseq = db_getsequence(seed);
                  int64_t qlen = db_getsequencelen(seed);

                  int64_t nwscore = 0;
                  int64_t nwdiff = 0;
                  char * nwalignment = nullptr;
                  int64_t nwalignmentlength = 0;

                  nw(dseq, dlen, qseq, qlen,
                     score_matrix_63, penalty_gapopen, penalty_gapextend,
                     & nwscore, & nwdiff, & nwalignmentlength, & nwalignment,
                     dir, reinterpret_cast<int64_t *>(hearray), 0, 0);

                  double percentid
                    = 100.0 * static_cast<double>(nwalignmentlength - nwdiff)
                    / static_cast<double>(nwalignmentlength);

                  fprintf(uclustfile,
<<<<<<< HEAD
                          "H\t%u\t%lu\t%.1f\t+\t0\t0\t%s\t",
=======
                          "H\t%u\t%u\t%.1f\t+\t0\t0\t%s\t",
>>>>>>> 9aa56c53
                          cluster_no,
                          db_getsequencelen(a),
                          percentid,
                          nwdiff > 0 ? nwalignment : "=");

                  fprint_id(uclustfile, a);
                  fprintf(uclustfile, "\t");
                  fprint_id(uclustfile, seed);
                  fprintf(uclustfile, "\n");

                  if (nwalignment)
                    xfree(nwalignment);
                }

              cluster_no++;
            }
          progress_update(swarmid);
        }
      progress_done();
    }

  /* output statistics to file */

  if (statsfile)
    {
      progress_init("Writing stats:    ", swarmcount);
      for(uint64_t i = 0; i < swarmcount; i++)
        {
          swarminfo_s * sp = swarminfo + i;
          if (!sp->attached)
            {
              fprintf(statsfile, "%u\t%" PRIu64 "\t", sp->size, sp->mass);
              fprint_id_noabundance(statsfile, sp->seed);
              fprintf(statsfile, "\t%" PRIu64 "\t%u\t%u\t%u\n",
                      db_getabundance(sp->seed),
                      sp->singletons, sp->maxgen, sp->maxgen);
            }
          progress_update(i);
        }
      progress_done();
    }

  fprintf(logfile, "\n");
  fprintf(logfile, "Number of swarms:  %" PRIu64 "\n", swarmcount_adjusted);
  fprintf(logfile, "Largest swarm:     %u\n", largest);
  fprintf(logfile, "Max generations:   %u\n", maxgen);

  bloom_exit(bloom_a);
  hash_free();

  if (swarminfo)
    xfree(swarminfo);

  xfree(ampinfo);

  if (uclustfile)
    {
      xfree(dir);
      xfree(hearray);
    }

#ifdef HASHSTATS
  fprintf(logfile, "Tries:      %12lu\n", tries);
  fprintf(logfile, "Bloom m:    %12lu\n", bloom_matches);
  fprintf(logfile, "Hits:       %12lu\n", hits);
  fprintf(logfile, "Success:    %12lu\n", success);
  fprintf(logfile, "Bingo:      %12lu\n", bingo);
  fprintf(logfile, "Collisions: %12lu\n", collisions);
#endif
}<|MERGE_RESOLUTION|>--- conflicted
+++ resolved
@@ -332,18 +332,10 @@
   return false;
 }
 
-<<<<<<< HEAD
-#if 0
-
-/* never used */
-
-long expected_variant_count(char * seq, int len)
-=======
 inline uint64_t check_heavy_var_2(char * seq,
                                   unsigned int seqlen,
                                   unsigned int seed,
                                   struct var_s * variant_list)
->>>>>>> 9aa56c53
 {
   /* Check second generation microvariants of the heavy swarm amplicons
      and see if any of them are identical to a light swarm amplicon. */
@@ -351,9 +343,6 @@
   uint64_t matches = 0;
   unsigned int variant_count = 0;
 
-<<<<<<< HEAD
-#endif
-=======
   uint64_t hash = zobrist_hash(reinterpret_cast<unsigned char *>(seq), seqlen);
   generate_variants(seq, seqlen, hash,
                     variant_list, & variant_count, false);
@@ -365,7 +354,6 @@
 
   return matches;
 }
->>>>>>> 9aa56c53
 
 void check_heavy_var(struct bloomflex_s * bloom,
                      char * varseq,
@@ -559,23 +547,6 @@
     }
 }
 
-<<<<<<< HEAD
-void fastidious_check_large_var(BloomFilter * bloom,
-                                char * varseq,
-                                char * buffer2,
-                                int seed,
-                                long * matches_p,
-                                long * variants_p)
-{
-  /*
-    bloom is a BloomFilter in which to enter the variants
-    buffer1 is a buffer large enough to hold all sequences + 1 insertion
-    buffer2 is a buffer large enough to hold all sequences + 2 insertions
-    seed is the original seed
-    matches_p is where to store number of matches
-    variants_p is where to store number of variants
-  */
-=======
 void check_variants(unsigned int seed,
                     var_s * variant_list,
                     unsigned int * hits_data,
@@ -583,7 +554,6 @@
 {
   unsigned int variant_count = 0;
   * hits_count = 0;
->>>>>>> 9aa56c53
 
   char * sequence = db_getsequence(seed);
   unsigned int seqlen = db_getsequencelen(seed);
@@ -677,17 +647,6 @@
           ampinfo[amp].parent = seed;
         }
     }
-<<<<<<< HEAD
-  *matches_p = matches;
-  *variants_p = variants;
-
-#if 0
-  long e = expected_variant_count((char*)seq, seqlen);
-  if (variants != e)
-    fprintf(logfile, "Incorrect number of variants: %ld Expected: %ld\n", variants, e);
-#endif
-=======
->>>>>>> 9aa56c53
 }
 
 int compare_amp(const void * a, const void * b)
@@ -808,12 +767,8 @@
   progress_done();
 
   /* for each non-swarmed amplicon look for subseeds ... */
-<<<<<<< HEAD
-  long swarmcount = 0;
-=======
 
   unsigned int swarmcount = 0;
->>>>>>> 9aa56c53
   progress_init("Clustering:       ", amplicons);
 
   for(unsigned int seed = 0; seed < amplicons; seed++)
@@ -912,14 +867,11 @@
     }
   progress_done();
 
-<<<<<<< HEAD
-=======
   xfree(global_hits_data);
 
   xfree(network);
   network = nullptr;
 
->>>>>>> 9aa56c53
   swarmcount_adjusted = swarmcount;
 
   /* fastidious */
@@ -1191,11 +1143,7 @@
                       fprintf(internal_structure_file, "\t");
                       fprint_id_noabundance(internal_structure_file, a);
                       fprintf(internal_structure_file,
-<<<<<<< HEAD
-                              "\t%d\t%u\t%d\n",
-=======
                               "\t%d\t%u\t%u\n",
->>>>>>> 9aa56c53
                               2,
                               cluster_no + 1,
                               ampinfo[graft_parent].generation + 1);
@@ -1223,11 +1171,7 @@
                       fprintf(internal_structure_file, "\t");
                       fprint_id_noabundance(internal_structure_file, a);
                       fprintf(internal_structure_file,
-<<<<<<< HEAD
-                              "\t%d\t%u\t%d\n",
-=======
                               "\t%u\t%u\t%u\n",
->>>>>>> 9aa56c53
                               diff,
                               cluster_no + 1,
                               ampinfo[a].generation);
@@ -1294,11 +1238,7 @@
                     / static_cast<double>(nwalignmentlength);
 
                   fprintf(uclustfile,
-<<<<<<< HEAD
-                          "H\t%u\t%lu\t%.1f\t+\t0\t0\t%s\t",
-=======
                           "H\t%u\t%u\t%.1f\t+\t0\t0\t%s\t",
->>>>>>> 9aa56c53
                           cluster_no,
                           db_getsequencelen(a),
                           percentid,
