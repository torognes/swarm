/*
    SWARM

    Copyright (C) 2012-2019 Torbjorn Rognes and Frederic Mahe

    This program is free software: you can redistribute it and/or modify
    it under the terms of the GNU Affero General Public License as
    published by the Free Software Foundation, either version 3 of the
    License, or (at your option) any later version.

    This program is distributed in the hope that it will be useful,
    but WITHOUT ANY WARRANTY; without even the implied warranty of
    MERCHANTABILITY or FITNESS FOR A PARTICULAR PURPOSE.  See the
    GNU Affero General Public License for more details.

    You should have received a copy of the GNU Affero General Public License
    along with this program.  If not, see <http://www.gnu.org/licenses/>.

    Contact: Torbjorn Rognes <torognes@ifi.uio.no>,
    Department of Informatics, University of Oslo,
    PO Box 1080 Blindern, NO-0316 Oslo, Norway
*/

#include "swarm.h"

static uint64_t count_comparisons_8;
static uint64_t count_comparisons_16;

static uint64_t targetcount;
static uint64_t * targetindices;
static uint64_t * targetampliconids;
static uint64_t * scores;
static uint64_t * diffs;
static uint64_t * alignlengths;
static uint64_t * qgramamps;
static uint64_t * qgramdiffs;
static uint64_t * qgramindices;

static struct ampliconinfo_s
{
  unsigned ampliconid;
  unsigned diffestimate; /* lower bound estimate of dist from initial seed */
  unsigned swarmid;
  unsigned generation;
  unsigned radius; /* actual diff from initial seed */
} * amps;

static uint64_t swarmed;
static uint64_t seeded;

struct swarminfo_t
{
  uint64_t mass;
  unsigned int seed;
  int dummy; /* alignment padding only */
};

int compare_mass_seed(const void * a, const void * b);

int compare_mass_seed(const void * a, const void * b)
{
  const swarminfo_t * x = static_cast<const struct swarminfo_t *>(a);
  const swarminfo_t * y = static_cast<const struct swarminfo_t *>(b);

  uint64_t m = x->mass;
  uint64_t n = y->mass;

  if (m > n)
    return -1;
  else if (m < n)
    return +1;
  else
    return strcmp(db_getheader(x->seed), db_getheader(y->seed));
}

void algo_run()
{
  search_begin();

  count_comparisons_8 = 0;
  count_comparisons_16 = 0;

#ifdef VERBOSE
  uint64_t searches = 0;
  uint64_t estimates = 0;
#endif

  uint64_t largestswarm = 0;

  uint64_t maxgenerations = 0;

  uint64_t amplicons = db_getsequencecount();
  uint64_t longestamplicon = db_getlongestsequence();

  db_qgrams_init();

  qgram_diff_init();

  amps = static_cast<struct ampliconinfo_s *>
    (xmalloc(amplicons * sizeof(struct ampliconinfo_s)));

  targetampliconids = static_cast<uint64_t *>
    (xmalloc(amplicons * sizeof(uint64_t)));
  targetindices = static_cast<uint64_t *>
    (xmalloc(amplicons * sizeof(uint64_t)));
  scores = static_cast<uint64_t *>
    (xmalloc(amplicons * sizeof(uint64_t)));
  diffs = static_cast<uint64_t *>
    (xmalloc(amplicons * sizeof(uint64_t)));
  alignlengths = static_cast<uint64_t *>
    (xmalloc(amplicons * sizeof(uint64_t)));

  qgramamps = static_cast<uint64_t *>
    (xmalloc(amplicons * sizeof(uint64_t)));
  qgramdiffs = static_cast<uint64_t *>
    (xmalloc(amplicons * sizeof(uint64_t)));
  qgramindices = static_cast<uint64_t *>
    (xmalloc(amplicons * sizeof(uint64_t)));

  uint64_t * hits = static_cast<uint64_t *>
    (xmalloc(amplicons * sizeof(uint64_t)));

  uint64_t diff_saturation
    = static_cast<uint64_t>(MIN(255 / penalty_mismatch,
                                255 / (penalty_gapopen +
                                       penalty_gapextend)));

  unsigned char * dir = nullptr;
  uint64_t * hearray = nullptr;

  if (uclustfile)
    {
      dir = static_cast<unsigned char *>
        (xmalloc(longestamplicon*longestamplicon));
      hearray = static_cast<uint64_t *>
        (xmalloc(2 * longestamplicon * sizeof(uint64_t)));
    }

  /* set ampliconid for all */
  for(unsigned int i=0; i<amplicons; i++)
    amps[i].ampliconid = i;

  /* always search in 8 bit mode unless resolution is very high */

  int bits;

  if (static_cast<uint64_t>(opt_differences) <= diff_saturation)
    bits = 8;
  else
    bits = 16;

  seeded = 0;
  swarmed = 0;

  unsigned int swarmid = 0;

  progress_init("Clustering:       ", amplicons);
  while (seeded < amplicons)
    {

      /* process each initial seed */

      swarmid++;

      uint64_t swarmsize = 0;
      uint64_t amplicons_copies = 0;
      uint64_t singletons = 0;
      uint64_t hitcount = 0;
      uint64_t maxradius = 0;
      uint64_t maxgen = 0;
      uint64_t seedindex;

      seedindex = seeded;
      seeded++;

      amps[seedindex].swarmid = swarmid;
      amps[seedindex].generation = 0;
      amps[seedindex].radius = 0;

      uint64_t seedampliconid = amps[seedindex].ampliconid;
      hits[hitcount++] = seedampliconid;

      uint64_t abundance = db_getabundance(seedampliconid);
      amplicons_copies += abundance;
      if (abundance == 1)
        singletons++;

      swarmsize = 1;
      swarmed++;


      /* find diff estimates between seed and each amplicon in pool */

      targetcount = 0;

      uint64_t listlen = 0;

      for(uint64_t i=0; i < amplicons-swarmed; i++)
        {
          unsigned ampid = amps[swarmed+i].ampliconid;
          if ((opt_no_otu_breaking) || (db_getabundance(ampid) <= abundance))
            {
              qgramamps[i] = ampid;
              listlen++;
            }
        }

      qgram_diff_fast(seedampliconid, listlen, qgramamps, qgramdiffs);

#ifdef VERBOSE
      estimates += listlen;
#endif

      for(uint64_t i=0; i < listlen; i++)
        {
          uint64_t poolampliconid = qgramamps[i];
          uint64_t diff = qgramdiffs[i];
          amps[swarmed+i].diffestimate = static_cast<unsigned int>(diff);
          if (diff <= static_cast<uint64_t>(opt_differences))
            {
              targetindices[targetcount] = swarmed+i;
              targetampliconids[targetcount] = poolampliconid;
              targetcount++;
            }
        }

      if (targetcount > 0)
        {
          search_do(seedampliconid, targetcount, targetampliconids,
                    scores, diffs, alignlengths, bits);
#ifdef VERBOSE
          searches++;
#endif

          if (bits == 8)
            count_comparisons_8 += targetcount;
          else
            count_comparisons_16 += targetcount;

          for(uint64_t t=0; t<targetcount; t++)
            {
#if 0
              printf("seed: %" PRIu64
                     " target: %" PRIu64
                     " score: %" PRIu64
                     " diffs: %" PRIu64
                     " alignlen: %" PRIu64
                     " bits: %" PRIu64 "\n",
                     seedampliconid,
                     targetampliconids[t],
                     scores[t],
                     diffs[t],
                     alignlengths[t],
                     bits);
#endif

              uint64_t diff = diffs[t];

              if (diff <= static_cast<uint64_t>(opt_differences))
                {
                  uint64_t i = targetindices[t];

                  /* move the target (i) to the position (swarmed)
                     of the first unswarmed amplicon in the pool */

                  if (swarmed < i)
                    {
                      struct ampliconinfo_s temp = amps[i];
                      for(uint64_t j=i; j>swarmed; j--)
                        {
                          amps[j] = amps[j-1];
                        }
                      amps[swarmed] = temp;
                    }

                  amps[swarmed].swarmid = swarmid;
                  amps[swarmed].generation = 1;
                  if (maxgen < 1)
                    maxgen = 1;
                  amps[swarmed].radius = static_cast<unsigned int>(diff);
                  if (diff > maxradius)
                    maxradius = diff;

                  unsigned poolampliconid = amps[swarmed].ampliconid;
                  hits[hitcount++] = poolampliconid;

                  if (opt_internal_structure)
                    {
                      fprint_id_noabundance(internal_structure_file,
                                            seedampliconid);
                      fprintf(internal_structure_file, "\t");
                      fprint_id_noabundance(internal_structure_file,
                                            poolampliconid);
                      fprintf(internal_structure_file, "\t%" PRIu64, diff);
                      fprintf(internal_structure_file,
                              "\t%u\t1",
                              swarmid);
                      fprintf(internal_structure_file, "\n");
                    }

                  abundance = db_getabundance(poolampliconid);
                  amplicons_copies += abundance;
                  if (abundance == 1)
                    singletons++;

                  swarmsize++;

                  swarmed++;
                }
            }


          while (seeded < swarmed)
            {

              /* process each subseed */

              unsigned subseedampliconid;
              unsigned subseedradius;

              uint64_t subseedindex;
              uint64_t subseedgeneration;
              uint64_t subseedabundance;

              subseedindex = seeded;
              subseedampliconid = amps[subseedindex].ampliconid;
              subseedradius = amps[subseedindex].radius;
              subseedgeneration = amps[subseedindex].generation;
              subseedabundance = db_getabundance(subseedampliconid);

              seeded++;

              targetcount = 0;
<<<<<<< HEAD
          
              unsigned long subseedlistlen=0;
              for(unsigned long i=swarmed; i<amplicons; i++)
=======

              uint64_t subseedlistlen=0;
              for(uint64_t i=swarmed; i<amplicons; i++)
>>>>>>> 9aa56c53
                {
                  uint64_t targetampliconid = amps[i].ampliconid;
                  if ((amps[i].diffestimate <=
                       subseedradius + opt_differences) &&
                      ((opt_no_otu_breaking) ||
                       (db_getabundance(targetampliconid)
                        <= subseedabundance)))
                    {
                      qgramamps[subseedlistlen] = targetampliconid;
                      qgramindices[subseedlistlen] = i;
                      subseedlistlen++;
                    }
                }

<<<<<<< HEAD
              qgram_diff_fast(subseedampliconid, subseedlistlen, qgramamps, 
=======
              qgram_diff_fast(subseedampliconid, subseedlistlen, qgramamps,
>>>>>>> 9aa56c53
                              qgramdiffs);

#ifdef VERBOSE
              estimates += subseedlistlen;
#endif

<<<<<<< HEAD
              for(unsigned long i=0; i < subseedlistlen; i++)
                if ((long)qgramdiffs[i] <= opt_differences)
=======
              for(uint64_t i=0; i < subseedlistlen; i++)
                if (qgramdiffs[i] <= static_cast<uint64_t>(opt_differences))
>>>>>>> 9aa56c53
                  {
                    targetindices[targetcount] = qgramindices[i];
                    targetampliconids[targetcount] = qgramamps[i];
                    targetcount++;
                  }

              if (targetcount > 0)
                {
                  search_do(subseedampliconid, targetcount, targetampliconids,
                            scores, diffs, alignlengths, bits);
#ifdef VERBOSE
                  searches++;
#endif

                  if (bits == 8)
                    count_comparisons_8 += targetcount;
                  else
                    count_comparisons_16 += targetcount;

                  for(uint64_t t=0; t<targetcount; t++)
                    {
                      uint64_t diff = diffs[t];

                      if (diff <= static_cast<uint64_t>(opt_differences))
                        {
                          uint64_t i = targetindices[t];

                          /* find correct position in list */

                          /* move the target (i) to the position (swarmed)
                             of the first unswarmed amplicon in the pool
                             then move the target further into the swarmed
                             but unseeded part of the list, so that the
                             swarmed amplicons are ordered by id */

                          uint64_t targetampliconid = amps[i].ampliconid;
                          uint64_t pos = swarmed;

                          while ((pos > seeded) &&
                                 (amps[pos-1].ampliconid > targetampliconid) &&
                                 (amps[pos-1].generation > subseedgeneration))
                            pos--;

                          if (pos < i)
                            {
                              struct ampliconinfo_s temp = amps[i];
                              for(uint64_t j=i; j>pos; j--)
                                {
                                  amps[j] = amps[j-1];
                                }
                              amps[pos] = temp;
                            }

                          amps[pos].swarmid = swarmid;
                          amps[pos].generation
                            = static_cast<unsigned int>(subseedgeneration + 1);
                          if (maxgen < amps[pos].generation)
                            maxgen = amps[pos].generation;
                          amps[pos].radius
                            = static_cast<unsigned int>(subseedradius + diff);
                          if (amps[pos].radius > maxradius)
                            maxradius = amps[pos].radius;

                          unsigned poolampliconid = amps[pos].ampliconid;
                          hits[hitcount++] = poolampliconid;

                          if (opt_internal_structure)
                            {
                              fprint_id_noabundance(internal_structure_file,
                                                    subseedampliconid);
                              fprintf(internal_structure_file, "\t");
                              fprint_id_noabundance(internal_structure_file,
                                                    poolampliconid);
                              fprintf(internal_structure_file, "\t%" PRIu64, diff);
                              fprintf(internal_structure_file,
                                      "\t%u\t%" PRIu64,
                                      swarmid, subseedgeneration + 1);
                              fprintf(internal_structure_file, "\n");
                            }

                          abundance = db_getabundance(poolampliconid);
                          amplicons_copies += abundance;
                          if (abundance == 1)
                            singletons++;

                          swarmsize++;

                          swarmed++;
                        }
                    }
                }
            }
        }

      if (swarmsize > largestswarm)
        largestswarm = swarmsize;

      if (maxgen > maxgenerations)
        maxgenerations = maxgen;


      if (uclustfile)
        {
          fprintf(uclustfile, "C\t%u\t%" PRIu64 "\t*\t*\t*\t*\t*\t",
                  swarmid-1, swarmsize);
          fprint_id(uclustfile, seedampliconid);
          fprintf(uclustfile, "\t*\n");

          fprintf(uclustfile, "S\t%u\t%u\t*\t*\t*\t*\t*\t",
                  swarmid-1, db_getsequencelen(seedampliconid));
          fprint_id(uclustfile, seedampliconid);
          fprintf(uclustfile, "\t*\n");
          fflush(uclustfile);

          for(uint64_t i=1; i<hitcount; i++)
            {
              uint64_t hit = hits[i];

              char * dseq = db_getsequence(hit);
              int64_t dlen = db_getsequencelen(hit);
              char * qseq = db_getsequence(seedampliconid);
              int64_t qlen = db_getsequencelen(seedampliconid);

              int64_t nwscore = 0;
              int64_t nwdiff = 0;
              char * nwalignment = nullptr;
              int64_t nwalignmentlength = 0;

              nw(dseq, dlen, qseq, qlen,
                 score_matrix_63, penalty_gapopen, penalty_gapextend,
                 & nwscore, & nwdiff, & nwalignmentlength, & nwalignment,
                 dir, reinterpret_cast<int64_t *>(hearray), 0, 0);

              double percentid
                = 100.0 * static_cast<double>(nwalignmentlength - nwdiff)
                / static_cast<double>(nwalignmentlength);

              fprintf(uclustfile, "H\t%u\t%u\t%.1f\t+\t0\t0\t%s\t",
                      swarmid-1, db_getsequencelen(hit), percentid,
                      nwdiff > 0 ? nwalignment : "=");

              fprint_id(uclustfile, hit);
              fprintf(uclustfile, "\t");
              fprint_id(uclustfile, seedampliconid);
              fprintf(uclustfile, "\n");
              fflush(uclustfile);

              if (nwalignment)
                xfree(nwalignment);
            }

        }


      if (statsfile)
        {
          abundance = db_getabundance(seedampliconid);

          fprintf(statsfile, "%" PRIu64 "\t%" PRIu64 "\t",
                  swarmsize, amplicons_copies);
          fprint_id_noabundance(statsfile, seedampliconid);
          fprintf(statsfile,
                  "\t%" PRIu64 "\t%" PRIu64 "\t%" PRIu64 "\t%" PRIu64 "\n",
                  abundance, singletons, maxgen, maxradius);
        }
      progress_update(seeded);
    }
  progress_done();

  if (uclustfile)
    {
      xfree(dir);
      xfree(hearray);
    }


  /* output results */

  if (amplicons > 0)
    {
      char sep_amplicons;
      char sep_swarms;

      if (opt_mothur)
        {
          /* mothur list file output */
          sep_amplicons = ',';
          sep_swarms = '\t';
          fprintf(outfile, "swarm_%" PRId64 "\t%u\t",
                  opt_differences, swarmid);
        }
      else
        {
          /* native swarm output */
          sep_amplicons = SEPCHAR;  /* usually a space */
          sep_swarms = '\n';
        }

      fprint_id(outfile, amps[0].ampliconid);
      int64_t previd = amps[0].swarmid;

      for (uint64_t i=1; i<amplicons; i++)
        {
          int64_t id = amps[i].swarmid;
          if (id == previd)
            fputc(sep_amplicons, outfile);
          else
            fputc(sep_swarms, outfile);
          fprint_id(outfile, amps[i].ampliconid);
          previd = id;
        }

      fputc('\n', outfile);
    }


  /* dump seeds in fasta format with sum of abundances */

  if ((opt_seeds) && (amplicons > 0))
    {
      uint64_t swarmcount = 0;
      progress_init("Sorting seeds:    ", amplicons);
      struct swarminfo_t * swarminfo = static_cast<struct swarminfo_t *>
        (xmalloc(swarmed * sizeof(struct swarminfo_t)));
      uint64_t mass = 0;
      unsigned previd = amps[0].swarmid;
      unsigned seed = amps[0].ampliconid;
      mass += db_getabundance(seed);
      for (uint64_t i=1; i<amplicons; i++)
        {
          unsigned id = amps[i].swarmid;
          if (id != previd)
            {
              swarminfo[swarmcount].seed = seed;
              swarminfo[swarmcount].mass = mass;
              swarmcount++;
              mass = 0;
              seed = amps[i].ampliconid;
            }
          mass += db_getabundance(amps[i].ampliconid);
          previd = id;
          progress_update(i);
        }
      swarminfo[swarmcount].seed = seed;
      swarminfo[swarmcount].mass = mass;
      swarmcount++;
      qsort(swarminfo, swarmcount, sizeof(swarminfo_t), compare_mass_seed);
      progress_done();

      progress_init("Writing seeds:    ", swarmcount);
      for (uint64_t i = 0; i < swarmcount; i++)
        {
          uint64_t swarm_mass = swarminfo[i].mass;
          unsigned int swarm_seed = swarminfo[i].seed;

          fprintf(fp_seeds, ">");
          fprint_id_with_new_abundance(fp_seeds, swarm_seed, swarm_mass);
          fprintf(fp_seeds, "\n");
          db_fprintseq(fp_seeds, swarm_seed, 0);
          progress_update(i);
        }
      xfree(swarminfo);
      progress_done();
    }


  xfree(qgramdiffs);
  xfree(qgramamps);
  xfree(qgramindices);
  xfree(hits);
  xfree(alignlengths);
  xfree(diffs);
  xfree(scores);
  xfree(targetindices);
  xfree(targetampliconids);
  xfree(amps);

  db_qgrams_done();

  qgram_diff_done();

  fprintf(logfile, "\n");

  fprintf(logfile, "Number of swarms:  %u\n", swarmid);

  fprintf(logfile, "Largest swarm:     %" PRIu64 "\n", largestswarm);

  fprintf(logfile, "Max generations:   %" PRIu64 "\n", maxgenerations);

#ifdef VERBOSE
  fprintf(logfile, "\n");

  fprintf(logfile, "Estimates:         %" PRIu64 "\n", estimates);

  fprintf(logfile, "Searches:          %" PRIu64 "\n", searches);

  fprintf(logfile, "\n");

  fprintf(logfile, "Comparisons (8b):  %" PRIu64 " (%.2lf%%)\n",
          count_comparisons_8, (200.0 * count_comparisons_8 /
                                amplicons / (amplicons+1)));

  fprintf(logfile, "Comparisons (16b): %" PRIu64 " (%.2lf%%)\n",
          count_comparisons_16, (200.0 * count_comparisons_16 /
                                 amplicons / (amplicons+1)));

  fprintf(logfile, "Comparisons (tot): %" PRIu64 " (%.2lf%%)\n",
          count_comparisons_8 + count_comparisons_16,
          (200.0 * (count_comparisons_8 + count_comparisons_16) /
           amplicons / (amplicons+1)));
#endif

    search_end();
}
<|MERGE_RESOLUTION|>--- conflicted
+++ resolved
@@ -331,15 +331,9 @@
               seeded++;
 
               targetcount = 0;
-<<<<<<< HEAD
-          
-              unsigned long subseedlistlen=0;
-              for(unsigned long i=swarmed; i<amplicons; i++)
-=======
 
               uint64_t subseedlistlen=0;
               for(uint64_t i=swarmed; i<amplicons; i++)
->>>>>>> 9aa56c53
                 {
                   uint64_t targetampliconid = amps[i].ampliconid;
                   if ((amps[i].diffestimate <=
@@ -354,24 +348,15 @@
                     }
                 }
 
-<<<<<<< HEAD
-              qgram_diff_fast(subseedampliconid, subseedlistlen, qgramamps, 
-=======
               qgram_diff_fast(subseedampliconid, subseedlistlen, qgramamps,
->>>>>>> 9aa56c53
                               qgramdiffs);
 
 #ifdef VERBOSE
               estimates += subseedlistlen;
 #endif
 
-<<<<<<< HEAD
-              for(unsigned long i=0; i < subseedlistlen; i++)
-                if ((long)qgramdiffs[i] <= opt_differences)
-=======
               for(uint64_t i=0; i < subseedlistlen; i++)
                 if (qgramdiffs[i] <= static_cast<uint64_t>(opt_differences))
->>>>>>> 9aa56c53
                   {
                     targetindices[targetcount] = qgramindices[i];
                     targetampliconids[targetcount] = qgramamps[i];
