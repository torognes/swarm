/*
    SWARM

    Copyright (C) 2012-2019 Torbjorn Rognes and Frederic Mahe

    This program is free software: you can redistribute it and/or modify
    it under the terms of the GNU Affero General Public License as
    published by the Free Software Foundation, either version 3 of the
    License, or (at your option) any later version.

    This program is distributed in the hope that it will be useful,
    but WITHOUT ANY WARRANTY; without even the implied warranty of
    MERCHANTABILITY or FITNESS FOR A PARTICULAR PURPOSE.  See the
    GNU Affero General Public License for more details.

    You should have received a copy of the GNU Affero General Public License
    along with this program.  If not, see <http://www.gnu.org/licenses/>.

    Contact: Torbjorn Rognes <torognes@ifi.uio.no>,
    Department of Informatics, University of Oslo,
    PO Box 1080 Blindern, NO-0316 Oslo, Norway
*/

#include "swarm.h"

static pthread_attr_t attr;

static struct thread_info_s
{
  /* generic thread info */
  pthread_t pthread;
  pthread_mutex_t workmutex;
  pthread_cond_t workcond;
  int64_t work;

  /* specialized thread info */
  uint64_t seed;
  uint64_t listlen;
  uint64_t * amplist;
  uint64_t * difflist;
} * ti;


static pthread_mutex_t workmutex = PTHREAD_MUTEX_INITIALIZER;


struct search_data
{
  BYTE ** qtable;
  WORD ** qtable_w;

  BYTE * dprofile;
  WORD * dprofile_w;

  BYTE * hearray;

  uint64_t * dir_array;

  uint64_t target_count;
  uint64_t target_index;
};

static struct search_data * sd;
static uint64_t master_next;
static uint64_t master_length;
static uint64_t remainingchunks;
static uint64_t * master_targets;
static uint64_t * master_scores;
static uint64_t * master_diffs;
static uint64_t * master_alignlengths;
static int master_bits;
static uint64_t dirbufferbytes;

queryinfo_t query;
uint64_t longestdbsequence;

void search_alloc(struct search_data * sdp);
void search_free(struct search_data * sdp);
void search_init(struct search_data * sdp);
void search_chunk(struct search_data * sdp, int64_t bits);
int search_getwork(uint64_t * countref, uint64_t * firstref);
void search_worker_core(uint64_t t);
void * search_worker(void * vp);

void search_alloc(struct search_data * sdp)
{
  dirbufferbytes = 8 * longestdbsequence * ((longestdbsequence+3)/4) * 4;
  sdp->qtable = static_cast<BYTE**>
    (xmalloc(longestdbsequence * sizeof(BYTE*)));
  sdp->qtable_w = static_cast<WORD**>
    (xmalloc(longestdbsequence * sizeof(WORD*)));
  sdp->dprofile = static_cast<BYTE*>
    (xmalloc(4*16*32));
  sdp->dprofile_w = static_cast<WORD*>
    (xmalloc(4*2*8*32));
  sdp->hearray = static_cast<BYTE*>
    (xmalloc(longestdbsequence * 32));
  sdp->dir_array = static_cast<uint64_t *>
    (xmalloc(dirbufferbytes));

  memset(sdp->hearray, 0, longestdbsequence*32);
  memset(sdp->dir_array, 0, dirbufferbytes);
}

void search_free(struct search_data * sdp)
{
  xfree(sdp->qtable);
  xfree(sdp->qtable_w);
  xfree(sdp->dprofile);
  xfree(sdp->dprofile_w);
  xfree(sdp->hearray);
  xfree(sdp->dir_array);
}

void search_init(struct search_data * sdp)
{
  for (unsigned int i = 0; i < query.len; i++ )
  {
    sdp->qtable[i] = sdp->dprofile + 64 * (nt_extract(query.seq, i) + 1);
    sdp->qtable_w[i] = sdp->dprofile_w + 32 * (nt_extract(query.seq, i) + 1);
  }
}

void search_chunk(struct search_data * sdp, int64_t bits)
{
  if (sdp->target_count == 0)
    return;

#if 0

  for(uint64_t i=0; i<sdp->target_count; i++)
    {
    char * dseq;
    int64_t dlen;
    char * nwalignment;

    uint64_t seqno = master_targets[sdp->target_index + i];
    db_getsequenceandlength(seqno, & dseq, & dlen);

    nw(dseq, dlen,
       query.seq, query.len,
       score_matrix_63,
       penalty_gapopen, penalty_gapextend,
       master_scores + sdp->target_index + i,
       master_diffs + sdp->target_index + i,
       master_alignlengths + sdp->target_index + i,
       & nwalignment,
       (unsigned char *) sdp->dir_array,
       (uint64_t int *) sdp->hearray,
       query.qno, seqno);

#if 0
    printf("\nAlignment: %s\n", nwalignment);
#endif

    xfree(nwalignment);
  }

  return;

#endif

#ifdef __aarch64__
  /* always use 16-bit version on aarch64 because it is faster */
 (void) bits;
  if (1)
#else
  if (bits == 16)
#endif
    search16(sdp->qtable_w,
             static_cast<WORD>(penalty_gapopen),
             static_cast<WORD>(penalty_gapextend),
             static_cast<WORD*>(score_matrix_16),
             sdp->dprofile_w,
             reinterpret_cast<WORD*>(sdp->hearray),
             sdp->target_count,
             master_targets + sdp->target_index,
             master_scores + sdp->target_index,
             master_diffs + sdp->target_index,
             master_alignlengths + sdp->target_index,
             static_cast<uint64_t>(query.len),
             dirbufferbytes/8,
             sdp->dir_array);
  else
    search8(sdp->qtable,
            static_cast<BYTE>(penalty_gapopen),
            static_cast<BYTE>(penalty_gapextend),
            static_cast<BYTE*>(score_matrix_8),
            sdp->dprofile,
            sdp->hearray,
            sdp->target_count,
            master_targets + sdp->target_index,
            master_scores + sdp->target_index,
            master_diffs + sdp->target_index,
            master_alignlengths + sdp->target_index,
            static_cast<uint64_t>(query.len),
            dirbufferbytes/8,
            sdp->dir_array);
}

int search_getwork(uint64_t * countref, uint64_t * firstref)
{
  // * countref = how many sequences to search
  // * firstref = index into master_targets/scores/diffs where thread should start

  int status = 0;

  pthread_mutex_lock(&workmutex);

  if (master_next < master_length)
    {
      uint64_t chunksize =
        ((master_length - master_next + remainingchunks - 1) / remainingchunks);

      * countref = chunksize;
      * firstref = master_next;

      master_next += chunksize;
      remainingchunks--;
      status = 1;
    }

  pthread_mutex_unlock(&workmutex);

  return status;
}
<<<<<<< HEAD
  
=======

>>>>>>> 9aa56c53
#if 0

/* never used */

void master_dump()
{
  printf("master_dump\n");
  printf("   i    t    s    d\n");
  for(uint64_t i=0; i< 1403; i++)
    {
      printf("%4" PRIu64 " %4" PRIu64 " %4" PRIu64 " %4" PRIu64 "\n",
             i, master_targets[i], master_scores[i], master_diffs[i]);
    }
}
<<<<<<< HEAD
  
#endif

void search_worker_core(int t)
=======

#endif

void search_worker_core(uint64_t t)
>>>>>>> 9aa56c53
{
  search_init(sd+t);
  while(search_getwork(& sd[t].target_count, & sd[t].target_index))
    search_chunk(sd+t, master_bits);
}

void * search_worker(void * vp)
{
  uint64_t t = reinterpret_cast<uint64_t>(vp);
  struct thread_info_s * tip = ti + t;

  pthread_mutex_lock(&tip->workmutex);

  /* loop until signalled to quit */
  while (tip->work >= 0)
    {
      /* wait for work available */
      while (tip->work == 0)
        pthread_cond_wait(&tip->workcond, &tip->workmutex);
      if (tip->work > 0)
        {
          search_worker_core(t);
          tip->work = 0;
          pthread_cond_signal(&tip->workcond);
        }
    }
  pthread_mutex_unlock(&tip->workmutex);
  return nullptr;
}

void search_do(uint64_t query_no,
               uint64_t listlength,
               uint64_t * targets,
               uint64_t * scores,
               uint64_t * diffs,
               uint64_t * alignlengths,
               int bits)
{
  query.qno = query_no;
  unsigned int query_len = 0;
  db_getsequenceandlength(query_no, &query.seq, &query_len);
  query.len = query_len;

  master_next = 0;
  master_length = listlength;
  master_targets = targets;
  master_scores = scores;
  master_diffs = diffs;
  master_alignlengths = alignlengths;
  master_bits = bits;

  uint64_t thr = static_cast<uint64_t>(opt_threads);

  if (bits == 8)
    {
      if (master_length <= 15 * thr)
        thr = (master_length + 15) / 16;
    }
  else
    {
      if (master_length <= 7 * thr)
        thr = (master_length + 7) / 8;
    }

  remainingchunks = thr;

  if (thr == 1)
    {
      search_worker_core(0);
    }
  else
    {
      /* wake up threads */
      for(uint64_t t=0; t<thr; t++)
        {
          struct thread_info_s * tip = ti + t;
          pthread_mutex_lock(&tip->workmutex);
          tip->work = 1;
          pthread_cond_signal(&tip->workcond);
          pthread_mutex_unlock(&tip->workmutex);
        }

      /* wait for threads to finish their work */
      for(uint64_t t=0; t<thr; t++)
        {
          struct thread_info_s * tip = ti + t;
          pthread_mutex_lock(&tip->workmutex);
          while (tip->work > 0)
            pthread_cond_wait(&tip->workcond, &tip->workmutex);
          pthread_mutex_unlock(&tip->workmutex);
        }
    }
}

void search_begin()
{
  longestdbsequence = db_getlongestsequence();

  sd = static_cast<struct search_data *>
    (xmalloc(sizeof(search_data) * static_cast<uint64_t>(opt_threads)));

  for(int64_t t=0; t<opt_threads; t++)
    search_alloc(sd+t);

  /* start threads */

  pthread_attr_init(&attr);
  pthread_attr_setdetachstate(&attr, PTHREAD_CREATE_JOINABLE);

  /* allocate memory for thread info */
  ti = static_cast<struct thread_info_s *>
    (xmalloc(static_cast<uint64_t>(opt_threads)*sizeof(struct thread_info_s)));

  /* init and create worker threads */
  for(int64_t t=0; t<opt_threads; t++)
    {
      struct thread_info_s * tip = ti + t;
      tip->work = 0;
      pthread_mutex_init(&tip->workmutex, nullptr);
      pthread_cond_init(&tip->workcond, nullptr);
      if (pthread_create(&tip->pthread,
                         &attr,
                         search_worker,
                         reinterpret_cast<void*>(t)))
        fatal("Cannot create thread");
    }
}

void search_end()
{
  /* finish and clean up worker threads */

  for(int64_t t=0; t<opt_threads; t++)
    {
      struct thread_info_s * tip = ti + t;

      /* tell worker to quit */
      pthread_mutex_lock(&tip->workmutex);
      tip->work = -1;
      pthread_cond_signal(&tip->workcond);
      pthread_mutex_unlock(&tip->workmutex);

      /* wait for worker to quit */
      if (pthread_join(tip->pthread, nullptr))
        fatal("Cannot join thread");

      pthread_cond_destroy(&tip->workcond);
      pthread_mutex_destroy(&tip->workmutex);
    }

  xfree(ti);
  pthread_attr_destroy(&attr);

  for(int64_t t=0; t<opt_threads; t++)
    search_free(sd+t);
  xfree(sd);
}<|MERGE_RESOLUTION|>--- conflicted
+++ resolved
@@ -224,11 +224,7 @@
 
   return status;
 }
-<<<<<<< HEAD
-  
-=======
-
->>>>>>> 9aa56c53
+
 #if 0
 
 /* never used */
@@ -243,17 +239,10 @@
              i, master_targets[i], master_scores[i], master_diffs[i]);
     }
 }
-<<<<<<< HEAD
-  
+
 #endif
 
-void search_worker_core(int t)
-=======
-
-#endif
-
 void search_worker_core(uint64_t t)
->>>>>>> 9aa56c53
 {
   search_init(sd+t);
   while(search_getwork(& sd[t].target_count, & sd[t].target_index))
