/*
    SWARM

    Copyright (C) 2012-2019 Torbjorn Rognes and Frederic Mahe

    This program is free software: you can redistribute it and/or modify
    it under the terms of the GNU Affero General Public License as
    published by the Free Software Foundation, either version 3 of the
    License, or (at your option) any later version.

    This program is distributed in the hope that it will be useful,
    but WITHOUT ANY WARRANTY; without even the implied warranty of
    MERCHANTABILITY or FITNESS FOR A PARTICULAR PURPOSE.  See the
    GNU Affero General Public License for more details.

    You should have received a copy of the GNU Affero General Public License
    along with this program.  If not, see <http://www.gnu.org/licenses/>.

    Contact: Torbjorn Rognes <torognes@ifi.uio.no>,
    Department of Informatics, University of Oslo,
    PO Box 1080 Blindern, NO-0316 Oslo, Norway
*/

#include "swarm.h"

#define CHANNELS 16
#define CDEPTH 4

/* uses 16 unsigned 8-bit values */

#ifdef __aarch64__

typedef int8x16_t VECTORTYPE;

#define CAST_VECTOR_p(x) reinterpret_cast<VECTORTYPE *>(x)

const uint8x16_t neon_mask =
  { 0x01, 0x02, 0x04, 0x08, 0x10, 0x20, 0x40, 0x80,
    0x01, 0x02, 0x04, 0x08, 0x10, 0x20, 0x40, 0x80 };

const uint16x8_t neon_shift = { 0, 0, 0, 0, 8, 8, 8, 8 };

#define v_load_64(a) vld1q_dup_u64((const uint64_t *)(a))
#define v_store(a, b) vst1q_s8((int8_t *)(a), (b))
#define v_merge_lo_8(a, b) vzip1q_s8((a),(b))
#define v_merge_lo_16(a, b) vzip1q_s16((a),(b))
#define v_merge_hi_16(a, b) vzip2q_s16((a),(b))
#define v_merge_lo_32(a, b) vreinterpretq_s16_s32(vzip1q_s32 \
          (vreinterpretq_s32_s16(a), vreinterpretq_s32_s16(b)))
#define v_merge_hi_32(a, b) vreinterpretq_s16_s32(vzip2q_s32 \
          (vreinterpretq_s32_s16(a), vreinterpretq_s32_s16(b)))
#define v_merge_lo_64(a, b) vreinterpretq_s16_s64(vcombine_s64 \
          (vget_low_s64(vreinterpretq_s64_s16(a)), \
           vget_low_s64(vreinterpretq_s64_s16(b))))
#define v_merge_hi_64(a, b) vreinterpretq_s16_s64(vcombine_s64 \
          (vget_high_s64(vreinterpretq_s64_s16(a)), \
           vget_high_s64(vreinterpretq_s64_s16(b))))
#define v_min(a, b) vminq_u8((a), (b))
#define v_add(a, b) vqaddq_u8((a), (b))
#define v_sub(a, b) vqsubq_u8((a), (b))
#define v_dup(a) vdupq_n_u8(a)
#define v_zero v_dup(0)
#define v_and(a, b) vandq_u8((a), (b))
#define v_xor(a, b) veorq_u8((a), (b))
#define v_shift_left(a) vextq_u8((v_zero), (a), 15)
#define v_mask_eq(a, b) vaddvq_u16(vshlq_u16(vpaddlq_u8(vandq_u8 \
          ((vceqq_s8((a), (b))), neon_mask)), neon_shift))

#elif defined __x86_64__

typedef __m128i VECTORTYPE;

#define CAST_VECTOR_p(x) reinterpret_cast<VECTORTYPE *>(x)

#define v_load_64(a) _mm_loadl_epi64(CAST_VECTOR_p(a))
#define v_store(a, b) _mm_store_si128(CAST_VECTOR_p(a), (b))
#define v_merge_lo_8(a, b) _mm_unpacklo_epi8((a),(b))
#define v_merge_lo_16(a, b) _mm_unpacklo_epi16((a),(b))
#define v_merge_hi_16(a, b) _mm_unpackhi_epi16((a),(b))
#define v_merge_lo_32(a, b) _mm_unpacklo_epi32((a),(b))
#define v_merge_hi_32(a, b) _mm_unpackhi_epi32((a),(b))
#define v_merge_lo_64(a, b) _mm_unpacklo_epi64((a),(b))
#define v_merge_hi_64(a, b) _mm_unpackhi_epi64((a),(b))
#define v_min(a, b) _mm_min_epu8((a), (b))
#define v_add(a, b) _mm_adds_epu8((a), (b))
#define v_sub(a, b) _mm_subs_epu8((a), (b))
#define v_dup(a) _mm_set1_epi8(a)
#define v_zero v_dup(0)
#define v_and(a, b) _mm_and_si128((a), (b))
#define v_xor(a, b) _mm_xor_si128((a), (b))
#define v_shift_left(a) _mm_slli_si128((a), 1)
#define v_mask_eq(a, b) static_cast<unsigned short>(_mm_movemask_epi8(_mm_cmpeq_epi8((a), (b))))

#elif defined __PPC__

typedef vector unsigned char VECTORTYPE;

#define CAST_VECTOR_p(x) reinterpret_cast<VECTORTYPE *>(x)

const vector unsigned char perm_merge_long_low =
  {0x00, 0x01, 0x02, 0x03, 0x04, 0x05, 0x06, 0x07,
   0x10, 0x11, 0x12, 0x13, 0x14, 0x15, 0x16, 0x17};

const vector unsigned char perm_merge_long_high =
  {0x08, 0x09, 0x0a, 0x0b, 0x0c, 0x0d, 0x0e, 0x0f,
   0x18, 0x19, 0x1a, 0x1b, 0x1c, 0x1d, 0x1e, 0x1f};

const vector unsigned char perm_bits =
  { 0x78, 0x70, 0x68, 0x60, 0x58, 0x50, 0x48, 0x40,
    0x38, 0x30, 0x28, 0x20, 0x18, 0x10, 0x08, 0x00 };

#define v_load_64(a) (VECTORTYPE)vec_splats(*((unsigned long long *)(a)))
#define v_store(a, b) vec_st((VECTORTYPE)(b), 0, (VECTORTYPE*)(a))
#define v_merge_lo_8(a, b) vec_mergeh((a), (b))
#define v_merge_lo_16(a, b) (VECTORTYPE)vec_mergeh((vector short)(a),\
                                                   (vector short)(b))
#define v_merge_hi_16(a, b) (VECTORTYPE)vec_mergel((vector short)(a),\
                                                   (vector short)(b))
#define v_merge_lo_32(a, b) (VECTORTYPE)vec_mergeh((vector int)(a), \
                                                   (vector int)(b))
#define v_merge_hi_32(a, b) (VECTORTYPE)vec_mergel((vector int)(a), \
                                                   (vector int)(b))
#define v_merge_lo_64(a, b) (VECTORTYPE)vec_perm((vector long long)(a), \
                                                 (vector long long)(b), \
                                                 perm_merge_long_low)
#define v_merge_hi_64(a, b) (VECTORTYPE)vec_perm((vector long long)(a), \
                                                 (vector long long)(b), \
                                                 perm_merge_long_high)
#define v_min(a, b) vec_min((a), (b))
#define v_add(a, b) vec_adds((a), (b))
#define v_sub(a, b) vec_subs((a), (b))
#define v_dup(a) vec_splats((unsigned char)(a));
#define v_zero vec_splat_u8(0)
#define v_and(a, b) vec_and((a), (b))
#define v_xor(a, b) vec_xor((a), (b))
#define v_shift_left(a) vec_sld((a), v_zero, 1)
#define v_mask_eq(a, b) ((vector unsigned short) \
                         vec_vbpermq((vector unsigned char)             \
                                     vec_cmpeq((a), (b)), perm_bits))[4]

#else

#error Unknown Architecture

<<<<<<< HEAD
#if 0

/* never used */

=======
#endif

void align_cells_regular_8(VECTORTYPE * Sm,
                           VECTORTYPE * hep,
                           VECTORTYPE ** qp,
                           VECTORTYPE * Qm,
                           VECTORTYPE * Rm,
                           uint64_t ql,
                           VECTORTYPE * F0,
                           uint64_t * dir_long,
                           VECTORTYPE * H0);

void align_cells_masked_8(VECTORTYPE * Sm,
                          VECTORTYPE * hep,
                          VECTORTYPE ** qp,
                          VECTORTYPE * Qm,
                          VECTORTYPE * Rm,
                          uint64_t ql,
                          VECTORTYPE * F0,
                          uint64_t * dir_long,
                          VECTORTYPE * H0,
                          VECTORTYPE * Mm,
                          VECTORTYPE * MQ,
                          VECTORTYPE * MR,
                          VECTORTYPE * MQ0);

#if 0
>>>>>>> 9aa56c53
void dprofile_dump8(BYTE * dprofile)
{
  printf("\ndprofile:\n");
  for(int k=0; k<4; k++)
    {
      printf("k=%d 0 1 2 3 4 5 6 7 8 9 a b c d e f\n", k);
      for(int i=0; i<16; i++)
        {
          printf("%c: ", sym_nt[i]);
          for(int j = 0; j < 16; j++)
            printf("%2d", (char) dprofile[i*64+16*k + j]);
          printf("\n");
        }
    }
  printf("\n");
  exit(1);
}
#endif

inline void dprofile_fill8(BYTE * dprofile,
                           BYTE * score_matrix,
                           BYTE * dseq)
{
  VECTORTYPE reg0,  reg1, reg2,  reg3,  reg4,  reg5,  reg6,  reg7;
  VECTORTYPE reg8,  reg9, reg10, reg11, reg12, reg13, reg14, reg15;

  for(unsigned int j=0; j<CDEPTH; j++)
    {
      unsigned int d[CHANNELS];
      for(unsigned int i = 0; i < CHANNELS; i++)
        d[i] = (static_cast<unsigned int>(dseq[j * CHANNELS + i])) << 5;

      reg0  = v_load_64(score_matrix + d[ 0]);
      reg2  = v_load_64(score_matrix + d[ 2]);
      reg4  = v_load_64(score_matrix + d[ 4]);
      reg6  = v_load_64(score_matrix + d[ 6]);
      reg8  = v_load_64(score_matrix + d[ 8]);
      reg10 = v_load_64(score_matrix + d[10]);
      reg12 = v_load_64(score_matrix + d[12]);
      reg14 = v_load_64(score_matrix + d[14]);

      reg0  = v_merge_lo_8(reg0,  *CAST_VECTOR_p(score_matrix + d[ 1]));
      reg2  = v_merge_lo_8(reg2,  *CAST_VECTOR_p(score_matrix + d[ 3]));
      reg4  = v_merge_lo_8(reg4,  *CAST_VECTOR_p(score_matrix + d[ 5]));
      reg6  = v_merge_lo_8(reg6,  *CAST_VECTOR_p(score_matrix + d[ 7]));
      reg8  = v_merge_lo_8(reg8,  *CAST_VECTOR_p(score_matrix + d[ 9]));
      reg10 = v_merge_lo_8(reg10, *CAST_VECTOR_p(score_matrix + d[11]));
      reg12 = v_merge_lo_8(reg12, *CAST_VECTOR_p(score_matrix + d[13]));
      reg14 = v_merge_lo_8(reg14, *CAST_VECTOR_p(score_matrix + d[15]));

      reg1 = reg0;
      reg0 = v_merge_lo_16(reg0, reg2);
      reg1 = v_merge_hi_16(reg1, reg2);
      reg5 = reg4;
      reg4 = v_merge_lo_16(reg4, reg6);
      reg5 = v_merge_hi_16(reg5, reg6);
      reg9 = reg8;
      reg8 = v_merge_lo_16(reg8, reg10);
      reg9 = v_merge_hi_16(reg9, reg10);
      reg13 = reg12;
      reg12 = v_merge_lo_16(reg12, reg14);
      reg13 = v_merge_hi_16(reg13, reg14);

      reg2  = reg0;
      reg0  = v_merge_lo_32(reg0, reg4);
      reg2  = v_merge_hi_32(reg2, reg4);
      reg6  = reg1;
      reg1  = v_merge_lo_32(reg1, reg5);
      reg6  = v_merge_hi_32(reg6, reg5);
      reg10 = reg8;
      reg8  = v_merge_lo_32(reg8, reg12);
      reg10 = v_merge_hi_32(reg10, reg12);
      reg14 = reg9;
      reg9  = v_merge_lo_32(reg9, reg13);
      reg14 = v_merge_hi_32(reg14, reg13);

      reg3  = reg0;
      reg0  = v_merge_lo_64(reg0, reg8);
      reg3  = v_merge_hi_64(reg3, reg8);
      reg7  = reg2;
      reg2  = v_merge_lo_64(reg2, reg10);
      reg7  = v_merge_hi_64(reg7, reg10);
      reg11 = reg1;
      reg1  = v_merge_lo_64(reg1, reg9);
      reg11 = v_merge_hi_64(reg11, reg9);
      reg15 = reg6;
      reg6  = v_merge_lo_64(reg6, reg14);
      reg15 = v_merge_hi_64(reg15, reg14);

      v_store(dprofile+16*j+  0, reg0);
      v_store(dprofile+16*j+ 64, reg3);
      v_store(dprofile+16*j+128, reg2);
      v_store(dprofile+16*j+192, reg7);
      v_store(dprofile+16*j+256, reg1);
      v_store(dprofile+16*j+320, reg11);
      v_store(dprofile+16*j+384, reg6);
      v_store(dprofile+16*j+448, reg15);


      // loads not aligned on 16 byte boundary, cannot load and unpack in one instr.

      reg0  = v_load_64(score_matrix + 8 + d[0 ]);
      reg1  = v_load_64(score_matrix + 8 + d[1 ]);
      reg2  = v_load_64(score_matrix + 8 + d[2 ]);
      reg3  = v_load_64(score_matrix + 8 + d[3 ]);
      reg4  = v_load_64(score_matrix + 8 + d[4 ]);
      reg5  = v_load_64(score_matrix + 8 + d[5 ]);
      reg6  = v_load_64(score_matrix + 8 + d[6 ]);
      reg7  = v_load_64(score_matrix + 8 + d[7 ]);
      reg8  = v_load_64(score_matrix + 8 + d[8 ]);
      reg9  = v_load_64(score_matrix + 8 + d[9 ]);
      reg10 = v_load_64(score_matrix + 8 + d[10]);
      reg11 = v_load_64(score_matrix + 8 + d[11]);
      reg12 = v_load_64(score_matrix + 8 + d[12]);
      reg13 = v_load_64(score_matrix + 8 + d[13]);
      reg14 = v_load_64(score_matrix + 8 + d[14]);
      reg15 = v_load_64(score_matrix + 8 + d[15]);

      reg0  = v_merge_lo_8(reg0,  reg1);
      reg2  = v_merge_lo_8(reg2,  reg3);
      reg4  = v_merge_lo_8(reg4,  reg5);
      reg6  = v_merge_lo_8(reg6,  reg7);
      reg8  = v_merge_lo_8(reg8,  reg9);
      reg10 = v_merge_lo_8(reg10, reg11);
      reg12 = v_merge_lo_8(reg12, reg13);
      reg14 = v_merge_lo_8(reg14, reg15);

      reg1 = reg0;
      reg0 = v_merge_lo_16(reg0, reg2);
      reg1 = v_merge_hi_16(reg1, reg2);
      reg5 = reg4;
      reg4 = v_merge_lo_16(reg4, reg6);
      reg5 = v_merge_hi_16(reg5, reg6);
      reg9 = reg8;
      reg8 = v_merge_lo_16(reg8, reg10);
      reg9 = v_merge_hi_16(reg9, reg10);
      reg13 = reg12;
      reg12 = v_merge_lo_16(reg12, reg14);
      reg13 = v_merge_hi_16(reg13, reg14);

      reg2  = reg0;
      reg0  = v_merge_lo_32(reg0, reg4);
      reg2  = v_merge_hi_32(reg2, reg4);
      reg6  = reg1;
      reg1  = v_merge_lo_32(reg1, reg5);
      reg6  = v_merge_hi_32(reg6, reg5);
      reg10 = reg8;
      reg8  = v_merge_lo_32(reg8, reg12);
      reg10 = v_merge_hi_32(reg10, reg12);
      reg14 = reg9;
      reg9  = v_merge_lo_32(reg9, reg13);
      reg14 = v_merge_hi_32(reg14, reg13);

      reg3  = reg0;
      reg0  = v_merge_lo_64(reg0, reg8);
      reg3  = v_merge_hi_64(reg3, reg8);
      reg7  = reg2;
      reg2  = v_merge_lo_64(reg2, reg10);
      reg7  = v_merge_hi_64(reg7, reg10);
      reg11 = reg1;
      reg1  = v_merge_lo_64(reg1, reg9);
      reg11 = v_merge_hi_64(reg11, reg9);
      reg15 = reg6;
      reg6  = v_merge_lo_64(reg6, reg14);
      reg15 = v_merge_hi_64(reg15, reg14);

      v_store(dprofile+16*j+512+  0, reg0);
      v_store(dprofile+16*j+512+ 64, reg3);
      v_store(dprofile+16*j+512+128, reg2);
      v_store(dprofile+16*j+512+192, reg7);
      v_store(dprofile+16*j+512+256, reg1);
      v_store(dprofile+16*j+512+320, reg11);
      v_store(dprofile+16*j+512+384, reg6);
      v_store(dprofile+16*j+512+448, reg15);


      reg0  = v_load_64(score_matrix + 16 + d[0 ]);
      reg2  = v_load_64(score_matrix + 16 + d[2 ]);
      reg4  = v_load_64(score_matrix + 16 + d[4 ]);
      reg6  = v_load_64(score_matrix + 16 + d[6 ]);
      reg8  = v_load_64(score_matrix + 16 + d[8 ]);
      reg10 = v_load_64(score_matrix + 16 + d[10]);
      reg12 = v_load_64(score_matrix + 16 + d[12]);
      reg14 = v_load_64(score_matrix + 16 + d[14]);

      reg0  = v_merge_lo_8(reg0,  *CAST_VECTOR_p(score_matrix + 16 + d[ 1]));
      reg2  = v_merge_lo_8(reg2,  *CAST_VECTOR_p(score_matrix + 16 + d[ 3]));
      reg4  = v_merge_lo_8(reg4,  *CAST_VECTOR_p(score_matrix + 16 + d[ 5]));
      reg6  = v_merge_lo_8(reg6,  *CAST_VECTOR_p(score_matrix + 16 + d[ 7]));
      reg8  = v_merge_lo_8(reg8,  *CAST_VECTOR_p(score_matrix + 16 + d[ 9]));
      reg10 = v_merge_lo_8(reg10, *CAST_VECTOR_p(score_matrix + 16 + d[11]));
      reg12 = v_merge_lo_8(reg12, *CAST_VECTOR_p(score_matrix + 16 + d[13]));
      reg14 = v_merge_lo_8(reg14, *CAST_VECTOR_p(score_matrix + 16 + d[15]));

      reg1 = reg0;
      reg0 = v_merge_lo_16(reg0, reg2);
      reg1 = v_merge_hi_16(reg1, reg2);
      reg5 = reg4;
      reg4 = v_merge_lo_16(reg4, reg6);
      reg5 = v_merge_hi_16(reg5, reg6);
      reg9 = reg8;
      reg8 = v_merge_lo_16(reg8, reg10);
      reg9 = v_merge_hi_16(reg9, reg10);
      reg13 = reg12;
      reg12 = v_merge_lo_16(reg12, reg14);
      reg13 = v_merge_hi_16(reg13, reg14);

      reg2  = reg0;
      reg0  = v_merge_lo_32(reg0, reg4);
      reg2  = v_merge_hi_32(reg2, reg4);
      reg6  = reg1;
      reg1  = v_merge_lo_32(reg1, reg5);
      reg6  = v_merge_hi_32(reg6, reg5);
      reg10 = reg8;
      reg8  = v_merge_lo_32(reg8, reg12);
      reg10 = v_merge_hi_32(reg10, reg12);
      reg14 = reg9;
      reg9  = v_merge_lo_32(reg9, reg13);
      reg14 = v_merge_hi_32(reg14, reg13);

      reg3  = reg0;
      reg0  = v_merge_lo_64(reg0, reg8);
      reg3  = v_merge_hi_64(reg3, reg8);
      reg7  = reg2;
      reg2  = v_merge_lo_64(reg2, reg10);
      reg7  = v_merge_hi_64(reg7, reg10);
      reg11 = reg1;
      reg1  = v_merge_lo_64(reg1, reg9);
      reg11 = v_merge_hi_64(reg11, reg9);
      reg15 = reg6;
      reg6  = v_merge_lo_64(reg6, reg14);
      reg15 = v_merge_hi_64(reg15, reg14);

      v_store(dprofile+16*j+1024+  0, reg0);
      v_store(dprofile+16*j+1024+ 64, reg3);
      v_store(dprofile+16*j+1024+128, reg2);
      v_store(dprofile+16*j+1024+192, reg7);
      v_store(dprofile+16*j+1024+256, reg1);
      v_store(dprofile+16*j+1024+320, reg11);
      v_store(dprofile+16*j+1024+384, reg6);
      v_store(dprofile+16*j+1024+448, reg15);


      // loads not aligned on 16 byte boundary, cannot load and unpack in one instr.

      reg0  = v_load_64(score_matrix + 24 + d[ 0]);
      reg1  = v_load_64(score_matrix + 24 + d[ 1]);
      reg2  = v_load_64(score_matrix + 24 + d[ 2]);
      reg3  = v_load_64(score_matrix + 24 + d[ 3]);
      reg4  = v_load_64(score_matrix + 24 + d[ 4]);
      reg5  = v_load_64(score_matrix + 24 + d[ 5]);
      reg6  = v_load_64(score_matrix + 24 + d[ 6]);
      reg7  = v_load_64(score_matrix + 24 + d[ 7]);
      reg8  = v_load_64(score_matrix + 24 + d[ 8]);
      reg9  = v_load_64(score_matrix + 24 + d[ 9]);
      reg10 = v_load_64(score_matrix + 24 + d[10]);
      reg11 = v_load_64(score_matrix + 24 + d[11]);
      reg12 = v_load_64(score_matrix + 24 + d[12]);
      reg13 = v_load_64(score_matrix + 24 + d[13]);
      reg14 = v_load_64(score_matrix + 24 + d[14]);
      reg15 = v_load_64(score_matrix + 24 + d[15]);

      reg0  = v_merge_lo_8(reg0,  reg1);
      reg2  = v_merge_lo_8(reg2,  reg3);
      reg4  = v_merge_lo_8(reg4,  reg5);
      reg6  = v_merge_lo_8(reg6,  reg7);
      reg8  = v_merge_lo_8(reg8,  reg9);
      reg10 = v_merge_lo_8(reg10, reg11);
      reg12 = v_merge_lo_8(reg12, reg13);
      reg14 = v_merge_lo_8(reg14, reg15);

      reg1 = reg0;
      reg0 = v_merge_lo_16(reg0, reg2);
      reg1 = v_merge_hi_16(reg1, reg2);
      reg5 = reg4;
      reg4 = v_merge_lo_16(reg4, reg6);
      reg5 = v_merge_hi_16(reg5, reg6);
      reg9 = reg8;
      reg8 = v_merge_lo_16(reg8, reg10);
      reg9 = v_merge_hi_16(reg9, reg10);
      reg13 = reg12;
      reg12 = v_merge_lo_16(reg12, reg14);
      reg13 = v_merge_hi_16(reg13, reg14);

      reg2  = reg0;
      reg0  = v_merge_lo_32(reg0, reg4);
      reg2  = v_merge_hi_32(reg2, reg4);
      reg6  = reg1;
      reg1  = v_merge_lo_32(reg1, reg5);
      reg6  = v_merge_hi_32(reg6, reg5);
      reg10 = reg8;
      reg8  = v_merge_lo_32(reg8, reg12);
      reg10 = v_merge_hi_32(reg10, reg12);
      reg14 = reg9;
      reg9  = v_merge_lo_32(reg9, reg13);
      reg14 = v_merge_hi_32(reg14, reg13);

      reg3  = reg0;
      reg0  = v_merge_lo_64(reg0, reg8);
      reg3  = v_merge_hi_64(reg3, reg8);
      reg7  = reg2;
      reg2  = v_merge_lo_64(reg2, reg10);
      reg7  = v_merge_hi_64(reg7, reg10);
      reg11 = reg1;
      reg1  = v_merge_lo_64(reg1, reg9);
      reg11 = v_merge_hi_64(reg11, reg9);
      reg15 = reg6;
      reg6  = v_merge_lo_64(reg6, reg14);
      reg15 = v_merge_hi_64(reg15, reg14);

      v_store(dprofile+16*j+1536+  0, reg0);
      v_store(dprofile+16*j+1536+ 64, reg3);
      v_store(dprofile+16*j+1536+128, reg2);
      v_store(dprofile+16*j+1536+192, reg7);
      v_store(dprofile+16*j+1536+256, reg1);
      v_store(dprofile+16*j+1536+320, reg11);
      v_store(dprofile+16*j+1536+384, reg6);
      v_store(dprofile+16*j+1536+448, reg15);
    }
#if 0
  dprofile_dump8(dprofile);
#endif
}

<<<<<<< HEAD
#endif

inline void dprofile_fill8(BYTE * dprofile,
                           BYTE * score_matrix,
                           BYTE * dseq)
=======
inline void onestep_8(VECTORTYPE & H,
                      VECTORTYPE & N,
                      VECTORTYPE & F,
                      VECTORTYPE V,
                      unsigned short * DIR,
                      VECTORTYPE & E,
                      VECTORTYPE QR,
                      VECTORTYPE R)
>>>>>>> 9aa56c53
{
  VECTORTYPE W;

  H = v_add(H, V);
  W = H;
  H = v_min(H, F);
  *((DIR) + 0) = v_mask_eq(W, H);
  H = v_min(H, E);
  *((DIR) + 1) = v_mask_eq(H, E);
  N = H;
  H = v_add(H, QR);
  F = v_add(F, R);
  E = v_add(E, R);
  F = v_min(H, F);
  *((DIR) + 2) = v_mask_eq(H, F);
  E = v_min(H, E);
  *((DIR) + 3) = v_mask_eq(H, E);
}

void align_cells_regular_8(VECTORTYPE * Sm,
                           VECTORTYPE * hep,
                           VECTORTYPE ** qp,
                           VECTORTYPE * Qm,
                           VECTORTYPE * Rm,
                           uint64_t ql,
                           VECTORTYPE * F0,
                           uint64_t * dir_long,
                           VECTORTYPE * H0)
{
  VECTORTYPE Q, R, E;
  VECTORTYPE h0, h1, h2, h3, h4, h5, h6, h7, h8;
  VECTORTYPE f0, f1, f2, f3;

  unsigned short * dir = reinterpret_cast<unsigned short *>(dir_long);

  Q = *Qm;
  R = *Rm;

  f0 = *F0;
  f1 = v_add(f0, R);
  f2 = v_add(f1, R);
  f3 = v_add(f2, R);

  h0 = *H0;
  h1 = v_sub(f0, Q);
  h2 = v_add(h1, R);
  h3 = v_add(h2, R);
  h4 = v_zero;
  h5 = v_zero;
  h6 = v_zero;
  h7 = v_zero;
  h8 = v_zero;

  for(uint64_t i = 0; i < ql; i++)
    {
      VECTORTYPE * x;

      x = qp[i + 0];
      h4 = hep[2*i + 0];
      E  = hep[2*i + 1];
      onestep_8(h0, h5, f0, x[0], dir + 16*i +  0, E, Q, R);
      onestep_8(h1, h6, f1, x[1], dir + 16*i +  4, E, Q, R);
      onestep_8(h2, h7, f2, x[2], dir + 16*i +  8, E, Q, R);
      onestep_8(h3, h8, f3, x[3], dir + 16*i + 12, E, Q, R);
      hep[2*i + 0] = h8;
      hep[2*i + 1] = E;
      h0 = h4;
      h1 = h5;
      h2 = h6;
      h3 = h7;
    }

  Sm[0] = h5;
  Sm[1] = h6;
  Sm[2] = h7;
  Sm[3] = h8;
}

void align_cells_masked_8(VECTORTYPE * Sm,
                          VECTORTYPE * hep,
                          VECTORTYPE ** qp,
                          VECTORTYPE * Qm,
                          VECTORTYPE * Rm,
                          uint64_t ql,
                          VECTORTYPE * F0,
                          uint64_t * dir_long,
                          VECTORTYPE * H0,
                          VECTORTYPE * Mm,
                          VECTORTYPE * MQ,
                          VECTORTYPE * MR,
                          VECTORTYPE * MQ0)
{
  VECTORTYPE Q, R, E;
  VECTORTYPE h0, h1, h2, h3, h4, h5, h6, h7, h8;
  VECTORTYPE f0, f1, f2, f3;

  unsigned short * dir = reinterpret_cast<unsigned short *>(dir_long);

  Q = *Qm;
  R = *Rm;

  f0 = *F0;
  f1 = v_add(f0, R);
  f2 = v_add(f1, R);
  f3 = v_add(f2, R);

  h0 = *H0;
  h1 = v_sub(f0, Q);
  h2 = v_add(h1, R);
  h3 = v_add(h2, R);
  h4 = v_zero;
  h5 = v_zero;
  h6 = v_zero;
  h7 = v_zero;
  h8 = v_zero;

  for(uint64_t i = 0; i < ql; i++)
    {
      VECTORTYPE * x;

      h4 = hep[2*i + 0];
      E  = hep[2*i + 1];
      x = qp[i + 0];

      /* mask h4 and E */
      h4 = v_sub(h4, *Mm);
      E  = v_sub(E,  *Mm);

      /* init h4 and E */
      h4 = v_add(h4, *MQ);
      E  = v_add(E,  *MQ);
      E  = v_add(E,  *MQ0);

      /* update MQ */
      *MQ = v_add(*MQ,  *MR);

      onestep_8(h0, h5, f0, x[0], dir + 16*i +  0, E, Q, R);
      onestep_8(h1, h6, f1, x[1], dir + 16*i +  4, E, Q, R);
      onestep_8(h2, h7, f2, x[2], dir + 16*i +  8, E, Q, R);
      onestep_8(h3, h8, f3, x[3], dir + 16*i + 12, E, Q, R);
      hep[2*i + 0] = h8;
      hep[2*i + 1] = E;

      h0 = h4;
      h1 = h5;
      h2 = h6;
      h3 = h7;
    }

  Sm[0] = h5;
  Sm[1] = h6;
  Sm[2] = h7;
  Sm[3] = h8;
}

inline uint64_t backtrack_8(char * qseq,
                            char * dseq,
                            uint64_t qlen,
                            uint64_t dlen,
                            uint64_t * dirbuffer,
                            uint64_t offset,
                            uint64_t dirbuffersize,
                            uint64_t channel,
                            uint64_t * alignmentlengthp)
{
  uint64_t maskup      = 1ULL << (channel+ 0);
  uint64_t maskleft    = 1ULL << (channel+16);
  uint64_t maskextup   = 1ULL << (channel+32);
  uint64_t maskextleft = 1ULL << (channel+48);

#if 0

  printf("Dumping backtracking array\n");

  for(uint64_t i=0; i<qlen; i++)
    {
      for(uint64_t j=0; j<dlen; j++)
        {
          uint64_t d = dirbuffer[(offset + longestdbsequence * 4 * (j / 4)
                                  + 4 * i + (j & 3)) % dirbuffersize];
          if (d & maskleft)
            {
              printf("<");
            }
          else if (!(d & maskup))
            {
              printf("^");
            }
          else
            {
              printf("\\");
            }
        }
      printf("\n");
    }

  printf("Dumping gap extension array\n");

  for(uint64_t i=0; i<qlen; i++)
    {
      for(uint64_t j=0; j<dlen; j++)
        {
          uint64_t d = dirbuffer[(offset + longestdbsequence * 4 * (j / 4)
                                  + 4 * i + (j & 3)) % dirbuffersize];
          if (!(d & maskextup))
            {
              if (!(d & maskextleft))
                printf("+");
              else
                printf("^");
            }
          else if (!(d & maskextleft))
            {
              printf("<");
            }
          else
            {
              printf("\\");
            }
        }
      printf("\n");
    }

#endif

  int64_t i = static_cast<int64_t>(qlen) - 1;
  int64_t j = static_cast<int64_t>(dlen) - 1;
  uint64_t aligned = 0;
  uint64_t matches = 0;
  char op = 0;

#undef SHOWALIGNMENT
#ifdef SHOWALIGNMENT
  printf("alignment, reversed: ");
#endif

  while ((i >= 0) && (j >= 0))
    {
      aligned++;

      uint64_t d
        = dirbuffer[(offset
                     + longestdbsequence * 4 * static_cast<uint64_t>(j / 4)
                     + static_cast<uint64_t>(4 * i + (j & 3)))
                    % dirbuffersize];

      if ((op == 'I') && (!(d & maskextleft)))
        {
          j--;
        }
      else if ((op == 'D') && (!(d & maskextup)))
        {
          i--;
        }
      else if (d & maskleft)
        {
          j--;
          op = 'I';
        }
      else if (!(d & maskup))
        {
          i--;
          op = 'D';
        }
      else
        {
          if (nt_extract(qseq, static_cast<uint64_t>(i)) ==
              nt_extract(dseq, static_cast<uint64_t>(j)))
            matches++;
          i--;
          j--;
          op = 'M';
        }

#ifdef SHOWALIGNMENT
      printf("%c", op);
#endif
    }

  while (i >= 0)
    {
      aligned++;
      i--;
#ifdef SHOWALIGNMENT
      printf("D");
#endif
    }

  while (j >= 0)
    {
      aligned++;
      j--;
#ifdef SHOWALIGNMENT
      printf("I");
#endif
    }

#ifdef SHOWALIGNMENT
  printf("\n");
#endif

  * alignmentlengthp = aligned;
  return aligned - matches;
}

void search8(BYTE * * q_start,
             BYTE gap_open_penalty,
             BYTE gap_extend_penalty,
             BYTE * score_matrix,
             BYTE * dprofile,
             BYTE * hearray,
             uint64_t sequences,
             uint64_t * seqnos,
             uint64_t * scores,
             uint64_t * diffs,
             uint64_t * alignmentlengths,
             uint64_t qlen,
             uint64_t dirbuffersize,
             uint64_t * dirbuffer)
{
  VECTORTYPE Q, R, T, M, T0, MQ, MR, MQ0;
  VECTORTYPE *hep, **qp;

  uint64_t d_pos[CHANNELS];
  uint64_t d_offset[CHANNELS];
  char * d_address[CHANNELS];
  uint64_t d_length[CHANNELS];

  VECTORTYPE dseqalloc[CDEPTH];

  VECTORTYPE H0;
  VECTORTYPE F0;
  VECTORTYPE S[4];

  BYTE * dseq = reinterpret_cast<BYTE*>(& dseqalloc);

  int64_t seq_id[CHANNELS];
  uint64_t next_id = 0;
  uint64_t done;

#ifdef __aarch64__
  const VECTORTYPE T0_init = { -1, 0, 0, 0, 0, 0, 0, 0,
                                0, 0, 0, 0, 0, 0, 0, 0 };
#elif defined __x86_64__
  const VECTORTYPE T0_init = _mm_set_epi8(0, 0, 0, 0, 0, 0, 0, 0,
                                          0, 0, 0, 0, 0, 0, 0, -1);
#elif defined __PPC__
  const VECTORTYPE T0_init = { (unsigned char)(-1), 0, 0, 0, 0, 0, 0, 0,
                               0, 0, 0, 0, 0, 0, 0, 0 };
#endif

  T0 = T0_init;

  Q  = v_dup(static_cast<char>(gap_open_penalty + gap_extend_penalty));
  R  = v_dup(static_cast<char>(gap_extend_penalty));

  done = 0;

  hep = CAST_VECTOR_p(hearray);
  qp = reinterpret_cast<VECTORTYPE**>(q_start);

  for (int c=0; c<CHANNELS; c++)
    {
      d_address[c] = nullptr;
      d_pos[c] = 0;
      d_length[c] = 0;
      seq_id[c] = -1;
    }

  F0 = v_zero;
  H0 = v_zero;

  int easy = 0;

  uint64_t * dir = dirbuffer;

  while(1)
    {
      if (easy)
        {
          // fill all channels

          for(int c=0; c<CHANNELS; c++)
            {
              for(int j=0; j<CDEPTH; j++)
                {
                  if (d_pos[c] < d_length[c])
                    dseq[CHANNELS*j+c]
                      = 1 + nt_extract(d_address[c], d_pos[c]++);
                  else
                    dseq[CHANNELS*j+c] = 0;
                }
              if (d_pos[c] == d_length[c])
                easy = 0;
            }

#ifdef __x86_64__
          if (ssse3_present)
            dprofile_shuffle8(dprofile, score_matrix, dseq);
          else
#endif
            dprofile_fill8(dprofile, score_matrix, dseq);

          align_cells_regular_8(S, hep, qp, &Q, &R, qlen, &F0, dir, &H0);
        }
      else
        {
          // One or more sequences ended in the previous block
          // We have to switch over to a new sequence

          easy = 1;

          M = v_zero;
          T = T0;
          for (unsigned int c = 0; c < CHANNELS; c++)
            {
              if (d_pos[c] < d_length[c])
                {
                  // this channel has more sequence

                  for(unsigned int j = 0; j < CDEPTH; j++)
                    {
                      if (d_pos[c] < d_length[c])
                        dseq[CHANNELS * j + c]
                          = 1 + nt_extract(d_address[c], d_pos[c]++);
                      else
                        dseq[CHANNELS*j+c] = 0;
                    }
                  if (d_pos[c] == d_length[c])
                    easy = 0;
                }
              else
                {
                  // sequence in channel c ended
                  // change of sequence

                  M = v_xor(M, T);

                  int64_t cand_id = seq_id[c];

                  if (cand_id >= 0)
                    {
                      // save score

                      char * dbseq = reinterpret_cast<char*>(d_address[c]);
                      uint64_t dbseqlen = d_length[c];
                      uint64_t z = (dbseqlen+3) % 4;
                      uint64_t score
                        = (reinterpret_cast<BYTE*>(S))[z * CHANNELS + c];
                      scores[cand_id] = score;

                      uint64_t diff;

                      if (score < 255)
                        {
                          uint64_t offset = d_offset[c];
                          diff = backtrack_8(query.seq, dbseq, qlen, dbseqlen,
                                             dirbuffer,
                                             offset,
                                             dirbuffersize, c,
                                             alignmentlengths + cand_id);
                        }
                      else
                        {
                          diff = 255;
                        }

                      diffs[cand_id] = diff;

                      done++;
                    }

                  if (next_id < sequences)
                    {
                      // get next sequence
                      seq_id[c] = static_cast<int64_t>(next_id);
                      uint64_t seqno = seqnos[next_id];
                      char* address;
                      unsigned int length;

                      db_getsequenceandlength(seqno, & address, & length);

                      d_address[c] = address;
                      d_length[c] = length;

                      d_pos[c] = 0;
                      d_offset[c] = static_cast<uint64_t>(dir - dirbuffer);
                      next_id++;

                      (reinterpret_cast<BYTE*>(&H0))[c] = 0;
                      (reinterpret_cast<BYTE*>(&F0))[c] = 2 * gap_open_penalty + 2 * gap_extend_penalty;

                      // fill channel
                      for(unsigned int j = 0; j < CDEPTH; j++)
                        {
                          if (d_pos[c] < d_length[c])
                            dseq[CHANNELS*j+c] = 1 + nt_extract(d_address[c], d_pos[c]++);
                          else
                            dseq[CHANNELS*j+c] = 0;
                        }
                      if (d_pos[c] == d_length[c])
                        easy = 0;
                    }
                  else
                    {
                      // no more sequences, empty channel
                      seq_id[c] = -1;
                      d_address[c] = nullptr;
                      d_pos[c] = 0;
                      d_length[c] = 0;
                      for (unsigned int j=0; j<CDEPTH; j++)
                        dseq[CHANNELS*j+c] = 0;
                    }
                }

              T = v_shift_left(T);
            }

          if (done == sequences)
            break;

#ifdef __x86_64__
          if (ssse3_present)
            dprofile_shuffle8(dprofile, score_matrix, dseq);
          else
#endif
            dprofile_fill8(dprofile, score_matrix, dseq);

          MQ = v_and(M, Q);
          MR = v_and(M, R);
          MQ0 = MQ;

          align_cells_masked_8(S, hep, qp, &Q, &R, qlen, &F0, dir, &H0, &M, &MQ, &MR, &MQ0);
        }

      F0 = v_add(F0, R);
      F0 = v_add(F0, R);
      F0 = v_add(F0, R);
      H0 = v_sub(F0, Q);
      F0 = v_add(F0, R);

      dir += 4*longestdbsequence;
      if (dir >= dirbuffer + dirbuffersize)
        dir -= dirbuffersize;
    }
}<|MERGE_RESOLUTION|>--- conflicted
+++ resolved
@@ -142,12 +142,6 @@
 
 #error Unknown Architecture
 
-<<<<<<< HEAD
-#if 0
-
-/* never used */
-
-=======
 #endif
 
 void align_cells_regular_8(VECTORTYPE * Sm,
@@ -175,7 +169,6 @@
                           VECTORTYPE * MQ0);
 
 #if 0
->>>>>>> 9aa56c53
 void dprofile_dump8(BYTE * dprofile)
 {
   printf("\ndprofile:\n");
@@ -500,13 +493,6 @@
 #endif
 }
 
-<<<<<<< HEAD
-#endif
-
-inline void dprofile_fill8(BYTE * dprofile,
-                           BYTE * score_matrix,
-                           BYTE * dseq)
-=======
 inline void onestep_8(VECTORTYPE & H,
                       VECTORTYPE & N,
                       VECTORTYPE & F,
@@ -515,7 +501,6 @@
                       VECTORTYPE & E,
                       VECTORTYPE QR,
                       VECTORTYPE R)
->>>>>>> 9aa56c53
 {
   VECTORTYPE W;
 
