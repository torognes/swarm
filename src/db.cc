--- conflicted
+++ resolved
@@ -453,7 +453,6 @@
           char * p = line;
           while((c = *p++))
 	    {
-<<<<<<< HEAD
               char m;
               if ((m = map_nt[(unsigned int)c]) >= 0)
                 {
@@ -480,44 +479,16 @@
                 {
                   if ((c >= 32) && (c <= 126))
                     fprintf(stderr,
-                            "\nIllegal character '%c' in sequence on line %u\n",
+                            "\nError: Illegal character '%c' in sequence on line %u\n",
                             c,
                             lineno);
                   else
                     fprintf(stderr,
-                            "\nIllegal character (ascii no %d) in sequence on line %u\n",
+                            "\nError: Illegal character (ascii no %d) in sequence on line %u\n",
                             c,
                             lineno);
                   exit(1);
                 }
-=======
-	    char m;
-            if ((m = map_nt[(unsigned int)c]) >= 0)
-              {
-                while (datalen >= dataalloc)
-                  {
-                    dataalloc += MEMCHUNK;
-                    datap = (char *) xrealloc(datap, dataalloc);
-                  }
-                
-                *(datap+datalen) = m;
-                datalen++;
-              }
-            else if ((c != 10) && (c != 13))
-              {
-                if ((c >= 32) && (c <= 126))
-                  fprintf(stderr,
-                          "\nError: Illegal character '%c' in sequence on line %u\n",
-                          c,
-                          lineno);
-                else
-                  fprintf(stderr,
-                          "\nError: Illegal character (ascii no %d) in sequence on line %u\n",
-                          c,
-                          lineno);
-                exit(1);
-              }
->>>>>>> a43597b0
 	    }
 
           line[0] = 0;
